/* eslint-disable indent */
const globals = require("globals");
const pluginJs = require("@eslint/js");

/*
 * I haven't been able to get this to work. It would automatically insert
 * global variables in our browser environment according to all our game scripts,
 * eliminating the need for us to enter them manually every new script.
 * 
 * But, it's as if eslint just turns completely off if we use this.
 */
// const { getAllGameScripts } = require("./build.mjs");
// const allGameScripts = await getAllGameScripts();
// // Convert the array of script names into an object with "readonly" for each
// const gameScriptsGlobals = allGameScripts.reduce((acc, script) => {
//   acc[script] = "readonly";
//   return acc;
// }, {});

module.exports = [
  pluginJs.configs.recommended,
  {
    rules: { // Overrides the preset defined by "pluginJs.configs.recommended" above
      'no-undef': 'error', // Undefined variables not allowed
      'no-unused-vars': 'warn', // Unused variables give a warning
      'semi': ['error', 'always'], // Enforces semicolons be present at the end of every line.
      'semi-spacing': ['error', { // Enforces semicolons have a space after them if they are proceeded by other statements.
        before: false,
        after: true,
      }],
      'keyword-spacing': ['error', { // Requires a space be after if, else, for, and while's.
        before: true,
        after: true,
      }],
      "space-before-function-paren": ["error", "never"], // Enforces there be NO space between function DECLARATIONS and ()
      "space-before-blocks": ["error", "always"], // Enforces there be a space between function parameters and the {} block
      "arrow-spacing": ["error", { "before": true, "after": true }], // Requires a space before and after "=>" in arrow functions
      "func-call-spacing": ["error", "never"], // Enforces there be NO space between function CALLS and ()
      "space-infix-ops": ["error", { "int32Hint": false }], // Enforces a space around infix operators, like "=" in assignments
      "no-eval": "error", // Disallows use of `eval()`, as it can lead to security vulnerabilities and performance issues.
      'indent': ['error', 4, { // All indentation must have 4 spaces
        'SwitchCase': 1, // Enforce switch statements to have indentation (they don't by default)
        "ignoredNodes": ["ConditionalExpression","ArrayExpression"] // Ignore conditional expressions "?" & ":" over multiple lines, AND array contents over multiple lines!
      }],
      "prefer-const": "error", // "let" variables that are never redeclared must be declared as "const"
      "no-var": "error", // Disallows declaring variables with "var", as they are function-scoped (not block), so hoisting is very confusing.
      "max-depth": ["warn", 4], // Maximum number of nested blocks allowed.
      "eqeqeq": ["error", "always"], // Disallows "!=" and "==" to remove type coercion bugs. Use "!==" and "===" instead.
      // "no-multi-spaces": "error", // Disallows multiple spaces that isn't indentation.
      // "max-lines": ["warn", 500] // Can choose to enable to place a cap on how big files can be, in lines.
      // "complexity": ["warn", { "max": 10 }] // Can choose to enable to cap the complexity, or number of independant paths, which can lead to methods.
    },
    languageOptions: {
      sourceType: "module", // Can also be "commonjs", but "import" and "export" statements will give an eslint error
      globals: {
        ...globals.node, // Defines "require" and "exports"
        ...globals.browser, // Defines all browser environment variables for the game code
        // ...globals.commonjs, // Not needed because "sourceType" is defined above
        // Game code scripts are considered public variables
        memberHeader: "readonly",
        translations: "readonly", // Injected into the html through ejs
        htmlscript: "readonly",
        gl: "readonly",
        mat4: "readonly",
        // DOES NOT WORK right now. We have to input them manually
        // ...gameScriptsGlobals,
        backcompatible: "readonly",
        checkdetection: "readonly",
        checkmate: "readonly",
        copypastegame: "readonly",
        formatconverter: "readonly",
        game: "readonly",
        gamefile: "readonly",
        gamefileutility: "readonly",
        insufficientmaterial: "readonly",
        legalmoves: "readonly",
        movepiece: "readonly",
        movesets: "readonly",
        movesscript: "readonly",
        organizedlines: "readonly",
        selection: "readonly",
        specialdetect: "readonly",
        specialmove: "readonly",
        specialundo: "readonly",
        variant: "readonly",
        variantomega: "readonly",
        wincondition: "readonly",
        gui: "readonly",
        guigameinfo: "readonly",
        guiguide: "readonly",
        guiloading: "readonly",
        guinavigation: "readonly",
        guipause: "readonly",
        guiplay: "readonly",
        guipromotion: "readonly",
        guititle: "readonly",
        guidrawoffer: "readonly",
        stats: "readonly",
        statustext: "readonly",
        style: "readonly",
        browsersupport: "readonly",
        clock: "readonly",
        invites: "readonly",
        loadbalancer: "readonly",
        localstorage: "readonly",
        math: "readonly",
        onlinegame: "readonly",
        sound: "readonly",
        animation: "readonly",
        area: "readonly",
        arrows: "readonly",
        board: "readonly",
        bufferdata: "readonly",
        buffermodel: "readonly",
        camera: "readonly",
        checkhighlight: "readonly",
        coin: "readonly",
        highlightline: "readonly",
        highlights: "readonly",
        miniimage: "readonly",
        movement: "readonly",
        options: "readonly",
        perspective: "readonly",
        pieces: "readonly",
        piecesmodel: "readonly",
        promotionlines: "readonly",
        shaders: "readonly",
        texture: "readonly",
        transition: "readonly",
        voids: "readonly",
        webgl: "readonly",
        input: "readonly",
        main: "readonly",
        websocket: "readonly",
<<<<<<< HEAD
        drawoffers: "readonly",
=======
        checkmatepractice: "readonly",
        guipractice: "readonly",
        enginegame: "readonly",
>>>>>>> 118d5507
      }
    }
  }
];<|MERGE_RESOLUTION|>--- conflicted
+++ resolved
@@ -132,13 +132,10 @@
         input: "readonly",
         main: "readonly",
         websocket: "readonly",
-<<<<<<< HEAD
         drawoffers: "readonly",
-=======
         checkmatepractice: "readonly",
         guipractice: "readonly",
         enginegame: "readonly",
->>>>>>> 118d5507
       }
     }
   }

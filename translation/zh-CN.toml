--- conflicted
+++ resolved
@@ -490,89 +490,6 @@
 title = "新闻"
 more_dev_logs = ["更多开发者日志在我们的", "Discord", "和在", "chess.com的论坛！"]
 
-<<<<<<< HEAD
-[news.sept11-2024]
-date = "2024年9月11日:"
-paragraph1 = [
-	"首届无限棋锦标赛现已开放报名！！！比赛将采用经典变体，时间控制为10分钟加6秒（此功能将很快添加）。获胜者将在 ",
-	"社区Discord", # The website inserts a hyperlink over this text
-	" 上获得特殊标识和/或角色！"
-],
-paragraph2 = [
-	"这是 ",
-	"报名表格", # The website inserts a hyperlink over this text
-	"！报名截止日期是 ",
-	"2024年9月27日（星期五）！", # The website bolds this text
-	" 完整规则请查看 ",
-	"这里", # The website inserts a hyperlink over this text
-	"。有关锦标赛的最新动态，请加入 ",
-	"Discord", # The website inserts a hyperlink over this text
-	"！"
-]
-paragraph3 = "更新 v.1.4.1 已发布！"
-list = [
-	"已添加和棋提议功能！在暂停菜单中找到提议和棋按钮！",
-	"已添加以下语言支持：中文、波兰语、葡萄牙语！",
-	"修复了一个错误：重复点击创建邀请按钮时会收到如您已拥有邀请或无法接受自己的邀请等消息。"
-]
-
-
-[news.aug1-2024] # Update 1.4
-date = "2024年8月1日:"
-text_top = "更新 1.4 发布了！自从我们开源以来，添加了许多协作功能！"
-update_list = [
-"新增了骑士骑行者，它们像骑士一样无限跳跃，直到被障碍物阻挡！'骑士国际象棋' 变体已经升级，将骑士替换为骑士骑行者！",
-"随时点击自己或对手的棋子以查看其可能的移动！",
-"随时右键点击以取消选择当前选中的棋子。",
-"将鼠标悬停在屏幕边缘的箭头指示器上，现在会显示指示的棋子的合法移动！",
-"如果棋盘上没有足够的棋子来强制将死，游戏现在会自动判定平局。",
-"网站已经翻译成法语！您可以通过访问任何页面的页脚来更改语言。",
-"改善了网站的加载时间。",
-"新的网站图标，Ω！它会自动匹配您首选的浅色或深色设备主题。",
-"游戏代码或 ICN 的元数据已重新格式化，更加符合 PGN 标准。",
-"用户现在可以在个人资料页面删除他们的帐户，无需通过电子邮件联系我们。"
-]
-
-[news.july22-2024]
-date = "2024年7月22日"
-account_warning = "如果您尚未验证您的账户，请在您的个人资料页面上进行验证！所有未验证的账户将很快被删除！"
-
-[news.july13-2024]
-date = "2024年7月13日"
-tos_update = ["", "服务条款", "已更新。变更内容：您在网站上玩的所有游戏都可能成为公共信息，包括您的帐户上次活跃的大概时间。条款可能会随时更新，确保您了解最新条款是您的责任。"] # The game inserts a hyperlink inside the 2nd quotes here.
-game_history_warning = "您的游戏历史可能在未来可在您的个人资料中查看。"
-
-[news.july9-2024]
-date = "2024年7月9日"
-text = ["无限棋现在开源！查看并贡献项目，请访问 ", "GitHub！"]
-
-[news.may27-2024]
-date = "2024年5月27日"
-text = "1.3.2更新今天发布！新增了我在最新视频中展示的 Omega^3 和 Omega^4 的展示变体。此外，将军算法现在兼容每边多个国王。"
-
-[news.may24-2024]
-date = "2024年5月24日"
-text = "1.3更新今天发布！这包括指南、悬停导航按钮时的弹出式工具提示以及标题页上的 Discord 和游戏信用链接！"
-
-[news.may14-2024]
-date = "2024年5月14日"
-text_top = "1.3更新今天发布！这包括很多的改进："
-update_list = [
-"切换到 WebSocket，减少对手移动时的延迟。",
-"切换标签不再断开连接。",
-"当您或其他人创建邀请或下棋时，发出声音提示。",
-"加了50步规则",
-"现在在时钟剩余10秒时播放鼓式倒计时效果。",
-"如果您的对手AFK（并发出声音警告），将开始自动认输计时器。"
-]
-text_box = ["还有更多！那些都在我们的", "Discord！"]
-
-[news.jan29-2024]
-date = "2024年1月29日"
-text = "仅以案由一个新视频"
-
-=======
->>>>>>> e8f08646
 [server.javascript]
 ws-invalid_username = "用户名无效"
 ws-incorrect_password = "密码部队"

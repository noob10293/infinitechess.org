--- conflicted
+++ resolved
@@ -390,14 +390,10 @@
 
 	console.log(`Deleted game ${game.id}.`);
 
-<<<<<<< HEAD
 	// If the pastedGame flag is present, skip logging.
 	// We don't know the starting position.
 	if (game.positionPasted) return console.log('Skipping logging custom game.');
 
-	await executeSafely_async(gameutility.logGame, `Unable to log game! ${gameutility.getSimplifiedGameString(game)}`, game); // The game log will only log games with at least 1 move played
-	await statlogger.logGame(game); // The statlogger will only log games with atleast 2 moves played (resignable)
-=======
 	// The gamelogger logs the completed game information into the database tables "games", "player_stats" and "ratings"
 	// The ratings are calculated during the logging of the game into the database
 	await gamelogger.logGame(game);
@@ -405,7 +401,6 @@
 	// Mostly deprecated:
 	// The statlogger logs games with at least 2 moves played (resignable) into /database/stats.json for stat collection
 	await executeSafely_async(statlogger.logGame, `statlogger unable to log game! ${gameutility.getSimplifiedGameString(game)}`, game);
->>>>>>> 7b5b5653
 }
 
 /**

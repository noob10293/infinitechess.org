--- conflicted
+++ resolved
@@ -188,15 +188,12 @@
 		if (!thisPieceMoveset.sliding) continue; // Piece has no sliding movesets.
 		const moveset = thisPieceMoveset.sliding[directionKey];
 		const blockingFunc = legalmoves.getBlockingFuncFromPieceMoveset(thisPieceMoveset);
+		const ignoreFunc = legalmoves.getIgnoreFuncFromPieceMoveset(thisPieceMoveset);
 		if (!moveset) continue; // Piece can't slide in the direction our line is going
-<<<<<<< HEAD
-		const thisPieceLegalSlide = legalmoves.slide_CalcLegalLimit(line, direction, moveset, thisPiece.coords, thisPieceColor, legalmoves.getIgnoreFunction(thisPieceMoveset));
-=======
-		const thisPieceLegalSlide = legalmoves.slide_CalcLegalLimit(blockingFunc, line, direction, moveset, thisPiece.coords, thisPieceColor);
->>>>>>> 9f4481ff
+		const thisPieceLegalSlide = legalmoves.slide_CalcLegalLimit(blockingFunc, ignoreFunc, line, direction, moveset, thisPiece.coords, thisPieceColor);
 		if (!thisPieceLegalSlide) continue; // This piece can't move in the direction of this line, NEXT piece!
 
-		if (!legalmoves.doesSlidingMovesetContainSquare(thisPieceLegalSlide, direction, thisPiece.coords, coords, legalmoves.getIgnoreFunction(thisPieceMoveset))) continue; // This piece can't slide so far as to reach us, NEXT piece!
+		if (!legalmoves.doesSlidingMovesetContainSquare(thisPieceLegalSlide, direction, thisPiece.coords, coords, ignoreFunc)) continue; // This piece can't slide so far as to reach us, NEXT piece!
 
 		// This piece is attacking this square!
 

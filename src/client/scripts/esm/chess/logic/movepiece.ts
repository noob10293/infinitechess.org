--- conflicted
+++ resolved
@@ -242,12 +242,8 @@
 	if (!gamefile.gameRules.moveRule) return; // Not using the move-rule
     
 	// Reset if it was a capture or pawn movement
-<<<<<<< HEAD
-	const newMoveRule = (wasACapture ||
+	const newMoveRule = (move.flags.capture ||
 		typeutil.getRawType(move.type) === rawTypes.PAWN) ? 0 : gamefile.moveRuleState + 1;
-=======
-	const newMoveRule = (move.flags.capture || move.type.startsWith('pawns')) ? 0 : gamefile.moveRuleState + 1;
->>>>>>> 5b5149dd
 	state.createMoveRuleState(move, gamefile.moveRuleState, newMoveRule);
 }
 

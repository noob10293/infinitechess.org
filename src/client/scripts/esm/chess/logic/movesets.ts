--- conflicted
+++ resolved
@@ -3,15 +3,11 @@
  * This script contains the movesets for all pieces except specials (pawns, castling)
  */
 
-<<<<<<< HEAD
+'use strict';
+
 // @ts-ignore
-import isprime from './isprime.js'; //For Huygens
-=======
-'use strict';
-
-// @ts-ignore
+import isprime from './isprime.js';
 import colorutil from '../util/colorutil.js';
->>>>>>> 9f4481ff
 
 // Type definitions...
 
@@ -98,8 +94,6 @@
 type BlockingFunction = (friendlyColor: string, blockingPiece: Piece, gamefile?: gamefile) => 0 | 1 | 2;
 
 
-<<<<<<< HEAD
-=======
 
 /** The default blocking function of each piece's sliding moves, if not specified. */
 // eslint-disable-next-line no-unused-vars
@@ -110,7 +104,6 @@
 	else return 2; // Allow the capture if enemy, but block afterward
 }
 
->>>>>>> 9f4481ff
 /**
  * Returns the movesets of all the pieces, modified according to the specified slideLimit gamerule.
  * 
@@ -271,8 +264,14 @@
 				'1,0': [-slideLimit, slideLimit],
 				'0,1': [-slideLimit, slideLimit]
 			},
-			ignore: function(distance: number = 0) {
-				return !isprime.primalityTest(Math.abs(distance), null);
+			ignore: function (startCoords: Coords, endCoords: Coords) {
+				if (startCoords[0] == endCoords[0]) {
+					return !isprime.primalityTest(Math.abs(startCoords[1] - endCoords[1]), null);	
+				}
+				if (startCoords[1] == endCoords[1]) {
+					return !isprime.primalityTest(Math.abs(startCoords[0] - endCoords[0]), null);	
+				}
+				return true;
 			}
 		},
 		roses: {

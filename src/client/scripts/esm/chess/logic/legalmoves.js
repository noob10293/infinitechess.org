--- conflicted
+++ resolved
@@ -141,11 +141,7 @@
 	// if (piece.index === undefined) throw new Error("To calculate a piece's legal moves, we must have the index property.");
 	const coords = piece.coords;
 	const type = piece.type;
-<<<<<<< HEAD
 	const color = typeutil.getColorFromType(type); // Color of piece calculating legal moves of
-=======
-	const color = colorutil.getPieceColorFromType(type); // Color of piece calculating legal moves of
->>>>>>> 0bf5668d
 
 	const thisPieceMoveset = getPieceMoveset(gamefile, type); // Default piece moveset
 	
@@ -307,7 +303,7 @@
  * @param {LegalMoves} legalMoves - The legalmoves object with the properties `individual`, `horizontal`, `vertical`, `diagonalUp`, `diagonalDown`.
  * @param {Coords} startCoords - The coordinates of the piece owning the legal moves
  * @param {Coords} endCoords - The square to test if the piece can legally move to
- * @param {'white'|'black'} colorOfFriendly - The player color owning the piece with the legal moves
+ * @param {Player} colorOfFriendly - The player color owning the piece with the legal moves
  * @param {Object} options - An object that may contain the options:
  * - `ignoreIndividualMoves`: Whether to ignore individual (jumping) moves. Default: *false*.
  * @returns {boolean} *true* if the provided legalMoves object contains the provided endCoords.
@@ -333,13 +329,8 @@
 		const line = coordutil.getCoordsFromKey(strline); // 'dx,dy'
 		const limits = legalMoves.sliding[strline]; // [leftLimit,rightLimit]
 
-<<<<<<< HEAD
-		const selectedPieceLine = organizedpieces.getKeyFromLine(line,startCoords);
-		const clickedCoordsLine = organizedpieces.getKeyFromLine(line,endCoords);
-=======
-		const selectedPieceLine = organizedlines.getKeyFromLine(line, startCoords);
-		const clickedCoordsLine = organizedlines.getKeyFromLine(line,endCoords);
->>>>>>> 0bf5668d
+		const selectedPieceLine = organizedpieces.getKeyFromLine(line, startCoords);
+		const clickedCoordsLine = organizedpieces.getKeyFromLine(line, endCoords);
 		if (selectedPieceLine !== clickedCoordsLine) continue; // Continue if they don't like on the same line.
 
 		if (!doesSlidingMovesetContainSquare(limits, line, startCoords, endCoords, legalMoves.ignoreFunc)) continue; // Sliding this direction 

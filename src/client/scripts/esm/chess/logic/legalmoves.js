
/**
 * This script calculates legal moves
 */

// Import Start
import movepiece from './movepiece.js';
import gamefileutility from '../util/gamefileutility.js';
import specialdetect from './specialdetect.js';
import organizedlines from './organizedlines.js';
import checkdetection from './checkdetection.js';
import colorutil from '../util/colorutil.js';
import typeutil from '../util/typeutil.js';
import jsutil from '../../util/jsutil.js';
import coordutil from '../util/coordutil.js';
import winconutil from '../util/winconutil.js';
import movesets from './movesets.js';
// Import End

/** 
 * Type Definitions 
 * @typedef {import('./gamefile.js').gamefile} gamefile
 * @typedef {import('../util/moveutil.js').Move} Move
 * @typedef {import('./movepiece.js').Piece} Piece
 * @typedef {import('./movesets.js').PieceMoveset} PieceMoveset
 * @typedef {import('./movesets.js').BlockingFunction} BlockingFunction
*/


"use strict";

// Custom type definitions...

/**
 * An object containing all the legal moves of a piece.
 * @typedef {Object} LegalMoves
 * @property {Object} individual - A list of the legal jumping move coordinates: `[[1,2], [2,1]]`
 * @property {Object} sliding - A dict containing length-2 arrays with the legal left and right slide limits: `{[1,0]:[-5, Infinity]}`
 */




/**
 * Calculates the area around you in which jumping pieces can land on you from that distance.
 * This is used for efficient calculating if a king move would put you in check.
 * Must be called after the piece movesets are initialized. 
 * In the format: `{ '1,2': ['knights', 'chancellors'], '1,0': ['guards', 'king']... }`
 * DOES NOT include pawn moves.
 * @returns {gamefile} gamefile - The gamefile
 * @returns {Object} The vicinity object
 */
function genVicinity(gamefile) {
	const vicinity = {};
	if (!gamefile.pieceMovesets) return console.error("Cannot generate vicinity before pieceMovesets is initialized.");

	// For every piece moveset...
	for (let i = 0; i < typeutil.colorsTypes.white.length; i++) {
		const thisPieceType = typeutil.colorsTypes.white[i];
		let thisPieceIndividualMoveset;
		if (getPieceMoveset(gamefile, thisPieceType).individual) thisPieceIndividualMoveset = getPieceMoveset(gamefile, thisPieceType).individual;
		else thisPieceIndividualMoveset = [];

		// For each individual move...
		for (let a = 0; a < thisPieceIndividualMoveset.length; a++) {
			const thisIndividualMove = thisPieceIndividualMoveset[a];
            
			// Convert the move into a key
			const key = coordutil.getKeyFromCoords(thisIndividualMove);

			// Make sure the key's already initialized
			if (!vicinity[key]) vicinity[key] = [];

			const pieceTypeConcat = colorutil.trimColorExtensionFromType(thisPieceType); // Remove the 'W'/'B' from end of type

			// Make sure the key contains the piece type that can capture from that distance
			if (!vicinity[key].includes(pieceTypeConcat)) vicinity[key].push(pieceTypeConcat);
		}
	}
	return vicinity;
}

/**
 * Gets the moveset of the type of piece specified.
 * @param {gamefile} gamefile - The gamefile 
 * @param {string} pieceType - The type of piece
 * @returns {PieceMoveset} A moveset object.
 */
function getPieceMoveset(gamefile, pieceType) {
	pieceType = colorutil.trimColorExtensionFromType(pieceType); // Remove the 'W'/'B' from end of type
	const movesetFunc = gamefile.pieceMovesets[pieceType];
	if (!movesetFunc) return {}; // Piece doesn't have a specified moveset (could be neutral). Return empty.
	return movesetFunc(); // Calling these parameters as a function returns their moveset.
}

/**
 * Return the piece move that's blocking function if it is specified, or the default otherwise.
 * @param {PieceMoveset} pieceMoveset 
 * @returns {BlockingFunction}
 */
function getBlockingFuncFromPieceMoveset(pieceMoveset) {
	return pieceMoveset.blocking || movesets.defaultBlockingFunction;
}

/**
 * Calculates the legal moves of the provided piece in the provided gamefile.
 * @param {gamefile} gamefile - The gamefile
 * @param {Piece} piece - The piece: `{ type, coords, index }`
 * @param {Object} options - An object that may contain the `onlyCalcSpecials` option, that when *true*, will only calculate the legal special moves of the piece. Default: *false*
 * @returns {LegalMoves} The legalmoves object.
 */
function calculate(gamefile, piece, { onlyCalcSpecials = false } = {}) { // piece: { type, coords }
	if (piece.index === undefined) throw new Error("To calculate a piece's legal moves, we must have the index property.");
	const coords = piece.coords;
	const type = piece.type;
	const trimmedType = colorutil.trimColorExtensionFromType(type);
	const color = colorutil.getPieceColorFromType(type); // Color of piece calculating legal moves of

	// if (color !== gamefile.whosTurn && !options.getEM()) return { individual: [] } // No legal moves if its not their turn!!

	const thisPieceMoveset = getPieceMoveset(gamefile, type); // Default piece moveset
	
	let legalIndividualMoves = [];
	const legalSliding = {};

	if (!onlyCalcSpecials) {

		// Legal jumping/individual moves

		shiftIndividualMovesetByCoords(thisPieceMoveset.individual, coords);
		legalIndividualMoves = moves_RemoveOccupiedByFriendlyPieceOrVoid(gamefile, thisPieceMoveset.individual, color);
        
		// Legal sliding moves
		if (thisPieceMoveset.sliding) {
			const blockingFunc = getBlockingFuncFromPieceMoveset(thisPieceMoveset);
			const lines = gamefile.startSnapshot.slidingPossible;
			for (let i = 0; i < lines.length; i++) {
<<<<<<< HEAD
				const line = lines[i];
				if (!thisPieceMoveset.sliding[line]) continue;
				const key = organizedlines.getKeyFromLine(line,coords);
				legalSliding[line] = slide_CalcLegalLimit(gamefile.piecesOrganizedByLines[line][key], line, thisPieceMoveset.sliding[line], coords, color, getIgnoreFunction(thisPieceMoveset));
=======
				const line = lines[i]; // [x,y]
				const lineKey = coordutil.getKeyFromCoords(line); // 'x,y'
				if (!thisPieceMoveset.sliding[lineKey]) continue;
				const key = organizedlines.getKeyFromLine(line, coords);
				legalSliding[line] = slide_CalcLegalLimit(blockingFunc, gamefile.piecesOrganizedByLines[line][key], line, thisPieceMoveset.sliding[lineKey], coords, color);
>>>>>>> 9f4481ff
			};
		};

	}
    
	// Add any special moves!
	if (gamefile.specialDetects[trimmedType]) gamefile.specialDetects[trimmedType](gamefile, coords, color, legalIndividualMoves);

	const moves = {
		ignore: getIgnoreFunction(thisPieceMoveset),
		individual: legalIndividualMoves,
		sliding: legalSliding
	};
    
	checkdetection.removeMovesThatPutYouInCheck(gamefile, moves, piece, color);

	return moves;
}

/**
 * Shifts/translates the individual/jumping portion
 * of a moveset by the coordinates of a piece.
 * @param {number[][]} indivMoveset - The list of individual/jumping moves this moveset has: `[[1,2],[2,1]]`
 */
function shiftIndividualMovesetByCoords(indivMoveset, coords) {
	if (!indivMoveset) return;
	indivMoveset.forEach((indivMove) => {
		indivMove[0] += coords[0];
		indivMove[1] += coords[1];
	});
}

// Accepts array of moves, returns new array with illegal moves removed due to pieces occupying.
function moves_RemoveOccupiedByFriendlyPieceOrVoid(gamefile, individualMoves, color) {
	if (!individualMoves) return; // No jumping moves possible

	for (let i = individualMoves.length - 1; i >= 0; i--) {
		const thisMove = individualMoves[i];

		// Is there a piece on this square?
		const pieceAtSquare = gamefileutility.getPieceTypeAtCoords(gamefile, thisMove);
		if (!pieceAtSquare) continue; // Next move if there is no square here

		// Do the colors match?
		const pieceAtSquareColor = colorutil.getPieceColorFromType(pieceAtSquare);

		// If they match colors, move is illegal because we cannot capture friendly pieces. Remove the move.
		// ALSO remove if it's a void!
		if (color === pieceAtSquareColor
            || pieceAtSquare === 'voidsN') individualMoves.splice(i, 1);
	}

	return individualMoves;
}

/**
 * Takes in specified organized list, direction of the slide, the current moveset...
 * Shortens the moveset by pieces that block it's path.
 * @param {BlockingFunction} blockingFunc - The function that will check if each piece on the same line needs to block the piece
 * @param {Piece[]} line - The list of pieces on this line 
 * @param {number[]} direction - The direction of the line: `[dx,dy]` 
 * @param {number[]} slideMoveset - How far this piece can slide in this direction: `[left,right]`. If the line is vertical, this is `[bottom,top]`
 * @param {number[]} coords - The coordinates of the piece with the specified slideMoveset.
 * @param {string} color - The color of friendlies
 */
<<<<<<< HEAD
function slide_CalcLegalLimit(line, direction, slideMoveset, coords, color, ignoreFunction) {
=======
function slide_CalcLegalLimit(blockingFunc, line, direction, slideMoveset, coords, color) {
>>>>>>> 9f4481ff

	if (!slideMoveset) return; // Return undefined if there is no slide moveset

	// The default slide is [-Infinity, Infinity], change that if there are any pieces blocking our path!

	// For most we'll be comparing the x values, only exception is the vertical lines.
	const axis = direction[0] === 0 ? 1 : 0; 
	const limit = coordutil.copyCoords(slideMoveset);
	// Iterate through all pieces on same line
	for (let i = 0; i < line.length; i++) {

		const thisPiece = line[i]; // { type, coords }

		/**
		 * 0 => Piece doesn't block
		 * 1 => Blocked (friendly piece)
		 * 2 => Blocked 1 square after (enemy piece)
		 */
		const blockResult = blockingFunc(color, thisPiece); // 0 | 1 | 2
		if (blockResult !== 0 && blockResult !== 1 && blockResult !== 2) throw new Error(`slide_CalcLegalLimit() not built to handle block result of "${blockResult}"!`);
		if (blockResult === 0) continue; // Not blocked

		// Is the piece to the left of us or right of us?
		const thisPieceSteps = Math.floor((thisPiece.coords[axis] - coords[axis]) / direction[axis]);
		if (thisPieceSteps < 0) { // To our left

			// What would our new left slide limit be? If it's an opponent, it's legal to capture it.
			const newLeftSlideLimit = blockResult === 1 ? thisPieceSteps + 1 : thisPieceSteps;
			// If the piece x is closer to us than our current left slide limit, update it
			if (newLeftSlideLimit > limit[0] && !ignoreFunction(thisPieceSteps, direction)) limit[0] = newLeftSlideLimit;

		} else if (thisPieceSteps > 0) { // To our right

			// What would our new right slide limit be? If it's an opponent, it's legal to capture it.
			const newRightSlideLimit = blockResult === 1 ? thisPieceSteps - 1 : thisPieceSteps;
			// If the piece x is closer to us than our current left slide limit, update it
			if (newRightSlideLimit < limit[1] && !ignoreFunction(thisPieceSteps, direction)) limit[1] = newRightSlideLimit;

		} // else this is us, don't do anything.
	}
	return limit;
}

/**
 * Checks if the provided move start and end coords is one of the
 * legal moves in the provided legalMoves object.
 * 
 * **This will modify** the provided endCoords to attach any special move flags.
 * @param {number[]} startCoords
 * @param {LegalMoves} legalMoves - The legalmoves object with the properties `individual`, `horizontal`, `vertical`, `diagonalUp`, `diagonalDown`.
 * @param {number[]} endCoords 
 * @param {Object} options - An object that may contain the options:
 * - `ignoreIndividualMoves`: Whether to ignore individual (jumping) moves. Default: *false*.
 * @returns {boolean} *true* if the provided legalMoves object contains the provided endCoords.
 */
function checkIfMoveLegal(legalMoves, startCoords, endCoords, { ignoreIndividualMoves } = {}) {
	// Return if it's the same exact square
	if (coordutil.areCoordsEqual(startCoords, endCoords)) return false;

	// Do one of the individual moves match?
	if (!ignoreIndividualMoves) {
		const individual = legalMoves.individual;
		const length = !individual ? 0 : individual.length;
		for (let i = 0; i < length; i++) {
			const thisIndividual = individual[i];
			if (!coordutil.areCoordsEqual(endCoords, thisIndividual)) continue;
			// Subtle way of passing on the TAG of all special moves!
			specialdetect.transferSpecialFlags_FromCoordsToCoords(thisIndividual, endCoords);
			return true;
		}
	}

	for (const strline in legalMoves.sliding) {
		const line = coordutil.getCoordsFromKey(strline); // 'dx,dy'
		const limits = legalMoves.sliding[strline]; // [leftLimit,rightLimit]

		const selectedPieceLine = organizedlines.getKeyFromLine(line,startCoords);
		const clickedCoordsLine = organizedlines.getKeyFromLine(line,endCoords);
		if (!limits || selectedPieceLine !== clickedCoordsLine) continue;

		if (!doesSlidingMovesetContainSquare(limits, line, startCoords, endCoords, legalMoves.ignore)) continue;
		return true;
	}
	return false;
}

/**
 * TODO
 */
function getIgnoreFunction(moves) {
	return moves.ignore ? moves.ignore : () => false;
}

/**
 * Tests if the provided move is legal to play in this game.
 * This accounts for the piece color AND legal promotions, AND their claimed game conclusion.
 * @param {gamefile} gamefile - The gamefile
 * @param {Move} move - The move, with the bare minimum properties: `{ startCoords, endCoords, promotion }`
 * @returns {boolean | string} *true* If the move is legal, otherwise a string containing why it is illegal.
 */
function isOpponentsMoveLegal(gamefile, move, claimedGameConclusion) {
	if (!move) {
		console.log("Opponents move is illegal because it is not defined. There was likely an error in converting it to long format.");
		return 'Move is not defined. Probably an error in converting it to long format.';
	}
	// Don't modify the original move. This is because while it's simulated,
	// more properties are added such as `rewindInfo`.
	const moveCopy = jsutil.deepCopyObject(move);

	const inCheckB4Forwarding = jsutil.deepCopyObject(gamefile.inCheck);
	const attackersB4Forwarding = jsutil.deepCopyObject(gamefile.attackers);

	const originalMoveIndex = gamefile.moveIndex; // Used to return to this move after we're done simulating
	movepiece.forwardToFront(gamefile, { flipTurn: false, animateLastMove: false, updateData: false, updateProperties: false, simulated: true });

	// Make sure a piece exists on the start coords
	const piecemoved = gamefileutility.getPieceAtCoords(gamefile, moveCopy.startCoords); // { type, index, coords }
	if (!piecemoved) {
		console.log(`Opponent's move is illegal because no piece exists at the startCoords. Move: ${JSON.stringify(moveCopy)}`);
		return rewindGameAndReturnReason('No piece exists at start coords.');
	}

	// Make sure it's the same color as your opponent.
	const colorOfPieceMoved = colorutil.getPieceColorFromType(piecemoved.type);
	if (colorOfPieceMoved !== gamefile.whosTurn) {
		console.log(`Opponent's move is illegal because you can't move a non-friendly piece. Move: ${JSON.stringify(moveCopy)}`);
		return rewindGameAndReturnReason("Can't move a non-friendly piece.");
	}

	// If there is a promotion, make sure that's legal
	if (moveCopy.promotion) {
		if (!piecemoved.type.startsWith('pawns')) {
			console.log(`Opponent's move is illegal because you can't promote a non-pawn. Move: ${JSON.stringify(moveCopy)}`);
			return rewindGameAndReturnReason("Can't promote a non-pawn.");
		}
		const colorPromotedTo = colorutil.getPieceColorFromType(moveCopy.promotion);
		if (gamefile.whosTurn !== colorPromotedTo) {
			console.log(`Opponent's move is illegal because they promoted to the opposite color. Move: ${JSON.stringify(moveCopy)}`);
			return rewindGameAndReturnReason("Can't promote to opposite color.");
		}
		const strippedPromotion = colorutil.trimColorExtensionFromType(moveCopy.promotion);
		if (!gamefile.gameRules.promotionsAllowed[gamefile.whosTurn].includes(strippedPromotion)) {
			console.log(`Opponent's move is illegal because the specified promotion is illegal. Move: ${JSON.stringify(moveCopy)}`);
			return rewindGameAndReturnReason('Specified promotion is illegal.');
		}
	} else { // No promotion, make sure they AREN'T moving to a promotion rank! That's also illegal.
		if (specialdetect.isPawnPromotion(gamefile, piecemoved.type, moveCopy.endCoords)) {
			console.log(`Opponent's move is illegal because they didn't promote at the promotion line. Move: ${JSON.stringify(moveCopy)}`);
			return rewindGameAndReturnReason("Didn't promote when moved to promotion line.");
		}
	}

	// Test if that piece's legal moves contain the destinationCoords.
	const legalMoves = calculate(gamefile, piecemoved);
	// This should pass on any special moves tags at the same time.
	if (!checkIfMoveLegal(legalMoves, moveCopy.startCoords, moveCopy.endCoords)) { // Illegal move
		console.log(`Opponent's move is illegal because the destination coords are illegal. Move: ${JSON.stringify(moveCopy)}`);
		return rewindGameAndReturnReason(`Destination coordinates are illegal. inCheck: ${JSON.stringify(gamefile.inCheck)}. attackers: ${JSON.stringify(gamefile.attackers)}. originalMoveIndex: ${originalMoveIndex}. inCheckB4Forwarding: ${inCheckB4Forwarding}. attackersB4Forwarding: ${JSON.stringify(attackersB4Forwarding)}`);
	}

	// Check the resulting game conclusion from the move and if that lines up with the opponents claim.
	// Only do so if the win condition is decisive (exclude win conditions declared by the server,
	// such as time, aborted, resignation, disconnect)
	if (claimedGameConclusion === false || winconutil.isGameConclusionDecisive(claimedGameConclusion)) {
		const color = colorutil.getPieceColorFromType(piecemoved.type);
		const infoAboutSimulatedMove = movepiece.simulateMove(gamefile, moveCopy, color, { doGameOverChecks: true }); // { isCheck, gameConclusion }
		if (infoAboutSimulatedMove.gameConclusion !== claimedGameConclusion) {
			console.log(`Opponent's move is illegal because gameConclusion doesn't match. Should be "${infoAboutSimulatedMove.gameConclusion}", received "${claimedGameConclusion}". Their move: ${JSON.stringify(moveCopy)}`);
			return rewindGameAndReturnReason(`Game conclusion isn't correct. Received: ${claimedGameConclusion}. Should be ${infoAboutSimulatedMove.gameConclusion}`);
		}
	}

	// Did they have enough time to zoom out as far as they moved?
	// IMPLEMENT AFTER BIG DECIMALS.
	// The gamefile's metadata contains the start time of the game.
	// Use that to determine if they've had enough time to zoom as
	// far as they did since the game began
	// ...

	// Rewind the game back to the index we were originally on before simulating
	movepiece.rewindGameToIndex(gamefile, originalMoveIndex, { removeMove: false, updateData: false });

	return true; // By this point, nothing illegal!

	function rewindGameAndReturnReason(reasonIllegal) {
		// Rewind the game back to the index we were originally on
		movepiece.rewindGameToIndex(gamefile, originalMoveIndex, { removeMove: false, updateData: false });
		return reasonIllegal;
	}
}

/**
 * Tests if the piece's precalculated slideMoveset is able to reach the provided coords.
 * ASSUMES the coords are on the direction of travel!!!
 * @param {number[]} slideMoveset - The distance the piece can move along this line: `[left,right]`. If the line is vertical, this will be `[bottom,top]`.
 * @param {number[]} direction - The direction of the line: `[dx,dy]`
 * @param {number[]} pieceCoords - The coordinates of the piece with the provided sliding net
 * @param {number[]} coords - The coordinates we want to know if they can reach.
 * @returns {boolean} true if the piece is able to slide to the coordinates
 */
function doesSlidingMovesetContainSquare(slideMoveset, direction, pieceCoords, coords, ignoreFunction) {
	// const step = math.getLineSteps(direction, pieceCoords, coords)
	// return step >= slideMoveset[0] && step <= slideMoveset[1];


	const axis = direction[0] === 0 ? 1 : 0;
	const coordMag = coords[axis];
	const relCoords = (coordMag - pieceCoords[axis]) / Math.abs(direction[axis]);
	const min = slideMoveset[0] * direction[axis] + pieceCoords[axis];
	const max = slideMoveset[1] * direction[axis] + pieceCoords[axis];
	return coordMag >= min && coordMag <= max && !ignoreFunction(relCoords, direction);
}

/**
 * Accepts the calculated legal moves, tests to see if there are any
 * @param {LegalMoves} moves 
 * @returns {boolean} 
 */
function hasAtleast1Move(moves) { // { individual, horizontal, vertical, ... }
    
	if (moves.individual.length > 0) return true;
	for (const line in moves.sliding)
		if (doesSlideHaveWidth(moves.sliding[line])) return true;

	function doesSlideHaveWidth(slide) { // [-Infinity, Infinity]
		if (!slide) return false;
		return slide[1] - slide[0] > 0;
	}

	return false;
}

export default {
	genVicinity,
	getPieceMoveset,
	calculate,
	checkIfMoveLegal,
	doesSlidingMovesetContainSquare,
	hasAtleast1Move,
	slide_CalcLegalLimit,
	isOpponentsMoveLegal,
<<<<<<< HEAD
	getIgnoreFunction
=======
	getBlockingFuncFromPieceMoveset,
>>>>>>> 9f4481ff
};<|MERGE_RESOLUTION|>--- conflicted
+++ resolved
@@ -24,6 +24,7 @@
  * @typedef {import('./movepiece.js').Piece} Piece
  * @typedef {import('./movesets.js').PieceMoveset} PieceMoveset
  * @typedef {import('./movesets.js').BlockingFunction} BlockingFunction
+ * @typedef {import('./movesets.js').IgnoreFunction} IgnoreFunction
 */
 
 
@@ -36,6 +37,7 @@
  * @typedef {Object} LegalMoves
  * @property {Object} individual - A list of the legal jumping move coordinates: `[[1,2], [2,1]]`
  * @property {Object} sliding - A dict containing length-2 arrays with the legal left and right slide limits: `{[1,0]:[-5, Infinity]}`
+ * @property {IgnoreFunction} ignoreFunc - The ignore function of the piece, to skip over moves.
  */
 
 
@@ -102,6 +104,16 @@
 	return pieceMoveset.blocking || movesets.defaultBlockingFunction;
 }
 
+
+/**
+ * Return the piece move ignore function if it is specified, or the default otherwise.
+ * @param {PieceMoveset} pieceMoveset 
+ * @returns {IgnoreFunction}
+ */
+function getIgnoreFuncFromPieceMoveset(pieceMoveset) {
+	return pieceMoveset.ignore ? pieceMoveset.ignore : () => false;
+}
+
 /**
  * Calculates the legal moves of the provided piece in the provided gamefile.
  * @param {gamefile} gamefile - The gamefile
@@ -123,6 +135,7 @@
 	let legalIndividualMoves = [];
 	const legalSliding = {};
 
+	const ignoreFunc = getIgnoreFuncFromPieceMoveset(thisPieceMoveset);
 	if (!onlyCalcSpecials) {
 
 		// Legal jumping/individual moves
@@ -135,18 +148,11 @@
 			const blockingFunc = getBlockingFuncFromPieceMoveset(thisPieceMoveset);
 			const lines = gamefile.startSnapshot.slidingPossible;
 			for (let i = 0; i < lines.length; i++) {
-<<<<<<< HEAD
-				const line = lines[i];
-				if (!thisPieceMoveset.sliding[line]) continue;
-				const key = organizedlines.getKeyFromLine(line,coords);
-				legalSliding[line] = slide_CalcLegalLimit(gamefile.piecesOrganizedByLines[line][key], line, thisPieceMoveset.sliding[line], coords, color, getIgnoreFunction(thisPieceMoveset));
-=======
 				const line = lines[i]; // [x,y]
 				const lineKey = coordutil.getKeyFromCoords(line); // 'x,y'
 				if (!thisPieceMoveset.sliding[lineKey]) continue;
 				const key = organizedlines.getKeyFromLine(line, coords);
-				legalSliding[line] = slide_CalcLegalLimit(blockingFunc, gamefile.piecesOrganizedByLines[line][key], line, thisPieceMoveset.sliding[lineKey], coords, color);
->>>>>>> 9f4481ff
+				legalSliding[line] = slide_CalcLegalLimit(blockingFunc, ignoreFunc, gamefile.piecesOrganizedByLines[line][key], line, thisPieceMoveset.sliding[lineKey], coords, color);
 			};
 		};
 
@@ -156,9 +162,9 @@
 	if (gamefile.specialDetects[trimmedType]) gamefile.specialDetects[trimmedType](gamefile, coords, color, legalIndividualMoves);
 
 	const moves = {
-		ignore: getIgnoreFunction(thisPieceMoveset),
 		individual: legalIndividualMoves,
-		sliding: legalSliding
+		sliding: legalSliding,
+		ignoreFunc: ignoreFunc,
 	};
     
 	checkdetection.removeMovesThatPutYouInCheck(gamefile, moves, piece, color);
@@ -206,17 +212,14 @@
  * Takes in specified organized list, direction of the slide, the current moveset...
  * Shortens the moveset by pieces that block it's path.
  * @param {BlockingFunction} blockingFunc - The function that will check if each piece on the same line needs to block the piece
+ * @param {IgnoreFunction} ignoreFunc - The function that will check if each piece on the same line needs to block the piece
  * @param {Piece[]} line - The list of pieces on this line 
  * @param {number[]} direction - The direction of the line: `[dx,dy]` 
  * @param {number[]} slideMoveset - How far this piece can slide in this direction: `[left,right]`. If the line is vertical, this is `[bottom,top]`
  * @param {number[]} coords - The coordinates of the piece with the specified slideMoveset.
  * @param {string} color - The color of friendlies
  */
-<<<<<<< HEAD
-function slide_CalcLegalLimit(line, direction, slideMoveset, coords, color, ignoreFunction) {
-=======
-function slide_CalcLegalLimit(blockingFunc, line, direction, slideMoveset, coords, color) {
->>>>>>> 9f4481ff
+function slide_CalcLegalLimit(blockingFunc, ignoreFunc, line, direction, slideMoveset, coords, color) {
 
 	if (!slideMoveset) return; // Return undefined if there is no slide moveset
 
@@ -229,6 +232,10 @@
 	for (let i = 0; i < line.length; i++) {
 
 		const thisPiece = line[i]; // { type, coords }
+
+		if (ignoreFunc(coords, thisPiece.coords)) {
+			continue;
+		}
 
 		/**
 		 * 0 => Piece doesn't block
@@ -246,14 +253,14 @@
 			// What would our new left slide limit be? If it's an opponent, it's legal to capture it.
 			const newLeftSlideLimit = blockResult === 1 ? thisPieceSteps + 1 : thisPieceSteps;
 			// If the piece x is closer to us than our current left slide limit, update it
-			if (newLeftSlideLimit > limit[0] && !ignoreFunction(thisPieceSteps, direction)) limit[0] = newLeftSlideLimit;
+			if (newLeftSlideLimit > limit[0]) limit[0] = newLeftSlideLimit;
 
 		} else if (thisPieceSteps > 0) { // To our right
 
 			// What would our new right slide limit be? If it's an opponent, it's legal to capture it.
 			const newRightSlideLimit = blockResult === 1 ? thisPieceSteps - 1 : thisPieceSteps;
 			// If the piece x is closer to us than our current left slide limit, update it
-			if (newRightSlideLimit < limit[1] && !ignoreFunction(thisPieceSteps, direction)) limit[1] = newRightSlideLimit;
+			if (newRightSlideLimit < limit[1]) limit[1] = newRightSlideLimit;
 
 		} // else this is us, don't do anything.
 	}
@@ -297,17 +304,10 @@
 		const clickedCoordsLine = organizedlines.getKeyFromLine(line,endCoords);
 		if (!limits || selectedPieceLine !== clickedCoordsLine) continue;
 
-		if (!doesSlidingMovesetContainSquare(limits, line, startCoords, endCoords, legalMoves.ignore)) continue;
+		if (!doesSlidingMovesetContainSquare(limits, line, startCoords, endCoords, legalMoves.ignoreFunc)) continue;
 		return true;
 	}
 	return false;
-}
-
-/**
- * TODO
- */
-function getIgnoreFunction(moves) {
-	return moves.ignore ? moves.ignore : () => false;
 }
 
 /**
@@ -415,9 +415,10 @@
  * @param {number[]} direction - The direction of the line: `[dx,dy]`
  * @param {number[]} pieceCoords - The coordinates of the piece with the provided sliding net
  * @param {number[]} coords - The coordinates we want to know if they can reach.
+ * @param {IgnoreFunction} ignoreFunc - The ignore function.
  * @returns {boolean} true if the piece is able to slide to the coordinates
  */
-function doesSlidingMovesetContainSquare(slideMoveset, direction, pieceCoords, coords, ignoreFunction) {
+function doesSlidingMovesetContainSquare(slideMoveset, direction, pieceCoords, coords, ignoreFunc) {
 	// const step = math.getLineSteps(direction, pieceCoords, coords)
 	// return step >= slideMoveset[0] && step <= slideMoveset[1];
 
@@ -427,7 +428,7 @@
 	const relCoords = (coordMag - pieceCoords[axis]) / Math.abs(direction[axis]);
 	const min = slideMoveset[0] * direction[axis] + pieceCoords[axis];
 	const max = slideMoveset[1] * direction[axis] + pieceCoords[axis];
-	return coordMag >= min && coordMag <= max && !ignoreFunction(relCoords, direction);
+	return coordMag >= min && coordMag <= max && !ignoreFunc(pieceCoords, coords);
 }
 
 /**
@@ -458,9 +459,6 @@
 	hasAtleast1Move,
 	slide_CalcLegalLimit,
 	isOpponentsMoveLegal,
-<<<<<<< HEAD
-	getIgnoreFunction
-=======
 	getBlockingFuncFromPieceMoveset,
->>>>>>> 9f4481ff
+	getIgnoreFuncFromPieceMoveset,
 };
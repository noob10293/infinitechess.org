
// Import Start
import websocket from '../websocket.js';
import localstorage from '../../util/localstorage.js';
import style from './style.js';
import statustext from './statustext.js';
import invites from '../misc/invites.js';
import gui from './gui.js';
import guititle from './guititle.js';
import timeutil from '../../util/timeutil.js';
import docutil from '../../util/docutil.js';
import gameloader from '../chess/gameloader.js';
// Import End


// Type Definitions --------------------------------------------------------------------

/** @typedef {import('../../chess/util/metadata.js').MetaData} MetaData*/

/**
 * An object containing the values of each of the invite options on the invite creation screen.
 * @typedef {Object} InviteOptions
 * @property {string} variant
 * @property {MetaData['TimeControl']} clock
 * @property {'White' | 'Black' | 'Random'} color
 * @property {'public' | 'private'} private
 * @property {'casual'} rated
 */


// Variables --------------------------------------------------------------------


"use strict";

/**
 * This script handles our Play page, containing
 * our invite creation menu.
 */

// Variables

const element_menuExternalLinks = document.getElementById('menu-external-links');

const element_PlaySelection = document.getElementById('play-selection');
const element_playName = document.getElementById('play-name');
const element_playBack = document.getElementById('play-back');
const element_online = document.getElementById('online');
const element_local = document.getElementById('local');
const element_computer = document.getElementById('computer');
const element_createInvite = document.getElementById('create-invite');

const element_optionCardColor = document.getElementById('option-card-color');
const element_optionCardPrivate = document.getElementById('option-card-private');
const element_optionCardRated = document.getElementById('option-card-rated');
const element_optionCardClock = document.getElementById('option-card-clock');
const element_optionVariant = document.getElementById('option-variant');
const element_optionClock = document.getElementById('option-clock');
const element_optionColor = document.getElementById('option-color');
const element_optionPrivate = document.getElementById('option-private');
const element_optionRated = document.getElementById('option-rated');

const element_joinPrivate = document.getElementById('join-private');
const element_inviteCode = document.getElementById('invite-code');
const element_copyInviteCode = document.getElementById('copy-button');
const element_joinPrivateMatch = document.getElementById('join-button');
const element_textboxPrivate = document.getElementById('textbox-private');

/** Whether the play screen is open */
let pageIsOpen = false;

/** Whether we've selected "online", "local", or a "computer" game. @type {string} */
let modeSelected;

const indexOf10m = 5;
const indexOfInfiniteTime = 12;

/**
 * Whether the create invite button is currently locked.
 * When we create an invite, the button is disabled until we hear back from the server.
 */
let createInviteButtonIsLocked = false;
/**
 * Whether the *virtual* accept invite button is currently locked.
 * When we click invites to accept them. We have to temporarily disable
 * accepting invites so that we have spam protection and don't get the
 * "You are already in a game" server error.
 */
let acceptInviteButtonIsLocked = false;

// Functions

/**
 * Whether or not the play page is currently open, and the invites are visible.
 * @returns {boolean}
 */
function isOpen() { return pageIsOpen; }

/**
 * Returns whether we've selected "online", "local", or a "computer" game.
 * @returns {boolean}
 */
function getModeSelected() { return modeSelected; }

function hideElement_joinPrivate() { element_joinPrivate.classList.add('hidden'); }
function showElement_joinPrivate() { element_joinPrivate.classList.remove('hidden'); }
function hideElement_inviteCode() { element_inviteCode.classList.add('hidden'); }
function showElement_inviteCode() { element_inviteCode.classList.remove('hidden'); }

function open() {
	pageIsOpen = true;
	element_PlaySelection.classList.remove('hidden');
	element_menuExternalLinks.classList.remove('hidden');
	changePlayMode('online');
	initListeners();
	invites.subscribeToInvites(); // Subscribe to the invites list subscription service!
}

function close() {
	pageIsOpen = false;
	element_PlaySelection.classList.add('hidden');
	element_menuExternalLinks.classList.add('hidden');
	hideElement_inviteCode();
	closeListeners();
	// This will auto-cancel our existing invite
	// IT ALSO clears the existing invites in the document!
	invites.unsubFromInvites();
}

function initListeners() {
	element_playBack.addEventListener('click', callback_playBack);
	element_online.addEventListener('click', callback_online);
	element_local.addEventListener('click', callback_local);
	// element_computer.addEventListener('click', gui.displayStatus_FeaturePlanned);
	element_computer.addEventListener('click', callback_computer);
	element_createInvite.addEventListener('click', callback_createInvite);
	element_optionColor.addEventListener('change', callback_updateOptions);
	element_optionClock.addEventListener('change', callback_updateOptions);
	element_joinPrivateMatch.addEventListener('click', callback_joinPrivate);
	element_copyInviteCode.addEventListener('click', callback_copyInviteCode);
	element_textboxPrivate.addEventListener('keyup', callback_textboxPrivateEnter);
}

function closeListeners() {
	element_playBack.removeEventListener('click', callback_playBack);
	element_online.removeEventListener('click', callback_online);
	element_local.removeEventListener('click', callback_local);
	// element_computer.addEventListener('click', gui.displayStatus_FeaturePlanned);
	element_computer.removeEventListener('click', callback_computer);
	element_createInvite.removeEventListener('click', callback_createInvite);
	element_optionColor.removeEventListener('change', callback_updateOptions);
	element_optionClock.removeEventListener('change', callback_updateOptions);
	element_joinPrivateMatch.removeEventListener('click', callback_joinPrivate);
	element_copyInviteCode.removeEventListener('click', callback_copyInviteCode);
	element_textboxPrivate.removeEventListener('keyup', callback_textboxPrivateEnter);
}

function changePlayMode(mode) { // online / local / computer
	if (mode === 'online' && createInviteButtonIsLocked) disableCreateInviteButton(); // Disable it immediately, it's still locked from the last time we clicked it (we quickly clicked "Local" then "Online" again before we heard back from the server)
	if (mode !== 'online' && invites.doWeHave()) element_createInvite.click(); // Simulate clicking to cancel our invite, BEFORE we switch modes (because if the mode is local it will just start the game)

	modeSelected = mode;
	if (mode === 'online') {
		element_playName.textContent = translations.menu_online;
		element_online.classList.add('selected');
		element_local.classList.remove('selected');
		element_online.classList.remove('not-selected');
		element_local.classList.add('not-selected');
		element_computer.classList.remove('selected');
		element_computer.classList.add('not-selected');
		element_createInvite.textContent = translations.invites.create_invite;
		element_optionCardColor.classList.remove('hidden');
		element_optionCardRated.classList.remove('hidden');
		element_optionCardPrivate.classList.remove('hidden');
		const localStorageClock = localstorage.loadItem('preferred_online_clock_invite_value');
		element_optionCardClock.classList.remove('hidden');
		element_optionClock.selectedIndex = localStorageClock !== undefined ? localStorageClock : indexOf10m; // 10m+4s
		element_joinPrivate.classList.remove('hidden');
		// callback_updateOptions()
	} else if (mode === 'local') {
		// Enabling the button doesn't necessarily unlock it. It's enabled for "local" so that we
		// can click "Start Game" at any point. But it will be re-disabled if we click "online" rapidly,
		// because it was still locked from us still waiting for the server's repsponse to our last create/cancel command.
		// add choose col
		enableCreateInviteButton();
		element_playName.textContent = translations.menu_local;
		element_online.classList.remove('selected');
		element_local.classList.add('selected');
		element_online.classList.add('not-selected');
		element_local.classList.remove('not-selected');
		element_computer.classList.remove('selected');
		element_computer.classList.add('not-selected');
		element_createInvite.textContent = translations.invites.start_game;
		element_optionCardColor.classList.add('hidden');
		element_optionCardRated.classList.add('hidden');
		element_optionCardPrivate.classList.add('hidden');
		element_optionCardClock.classList.remove('hidden');
		const localStorageClock = localstorage.loadItem('preferred_local_clock_invite_value');
		element_optionClock.selectedIndex = localStorageClock !== undefined ? localStorageClock : indexOfInfiniteTime; // Infinite Time
		element_joinPrivate.classList.add('hidden');
		element_inviteCode.classList.add('hidden');
	} else if (mode === 'computer') {
		// For now, until engines become stronger, time is not customizable.
		enableCreateInviteButton();
		element_playName.textContent = translations.menu_computer;
		element_online.classList.remove('selected');
		element_local.classList.remove('selected');
		element_online.classList.add('not-selected');
		element_local.classList.add('not-selected');
		element_computer.classList.add('selected');
		element_computer.classList.remove('not-selected');
		element_createInvite.textContent = translations.invites.start_game;
		element_optionCardColor.classList.remove('hidden');
		element_optionCardRated.classList.add('hidden');
		element_optionCardPrivate.classList.add('hidden');
		element_optionCardClock.classList.add('hidden');
		const localStorageClock = localstorage.loadItem('preferred_local_clock_invite_value');
		element_optionClock.selectedIndex = localStorageClock !== undefined ? localStorageClock : indexOfInfiniteTime; // Infinite Time
		element_joinPrivate.classList.add('hidden');
		element_inviteCode.classList.add('hidden');
	}
}

function callback_playBack() {
	close();
	guititle.open();
}

function callback_online() {
	changePlayMode('online');
}

function callback_local() {
	changePlayMode('local');
}

function callback_computer() {
	changePlayMode('computer');
}

// Also starts local games and engine games
function callback_createInvite() {

	const inviteOptions = getInviteOptions();

	if (modeSelected === 'local') {
		// Load options the game loader needs to load a local loaded game
		const options = {
			Variant: inviteOptions.variant,
			TimeControl: inviteOptions.clock,
		};
		close(); // Close the invite creation screen
		gameloader.startLocalGame(options); // Actually load the game
	} else if (modeSelected === 'online') {
		if (invites.doWeHave()) invites.cancel();
		else invites.create(inviteOptions);
	} else if (modeSelected === 'computer') {
<<<<<<< HEAD
		// Load options the game loader needs to load a local loaded game
		const options = {
			Event:`Casual computer ${translations[inviteOptions.variant]} infinite chess game`,
			youAreColor: "white",
			currentEngine: "classicEngineRandomMoves",
			engineConfig: {engineTimeLimitPerMoveMillis: 500 ,engineIs: "black"},
			variant: inviteOptions.variant,
		};
=======
>>>>>>> 6dba9863
		close(); // Close the invite creation screen
		const ourColor = inviteOptions.color === 'White' ? 'white' : inviteOptions.color === 'Black' ? 'black' : Math.random() > 0.5 ? 'white' : 'black';
		gameloader.startEngineGame({
			Event: `Casual computer ${translations[inviteOptions.variant]} infinite chess game`,
			Variant: inviteOptions.variant,
			youAreColor: ourColor,
			currentEngine: "engineCheckmatePractice",
			// engineConfig: { engineTimeLimitPerMoveMillis: 4000 }, // 4 seconds of think time
			engineConfig: { engineTimeLimitPerMoveMillis: 500 }, // Half a second for dev testing
		});
	}
}


/**
 * Returns an object containing the values of each of the invite options on the invite creation screen.
 * @returns {InviteOptions}
 */
function getInviteOptions() {
	return {
		variant: element_optionVariant.value,
		clock: element_optionClock.value,
		color: element_optionColor.value,
		private: element_optionPrivate.value,
		rated: element_optionRated.value,
	};
}

// Call whenever the Clock or Color inputs change, or play mode changes
function callback_updateOptions() {
    
	savePreferredClockOption(element_optionClock.selectedIndex);
    
	if (modeSelected !== 'online') return;

	const clockValue = element_optionClock.value;
	const colorValue = element_optionColor.value;
	if (clockValue === "0" || colorValue !== "Random") element_optionRated.disabled = true;
	else element_optionRated.disabled = false;

}

function savePreferredClockOption(clockIndex) {
	const localOrOnline = modeSelected;
	// For search results: preferred_local_clock_invite_value preferred_online_clock_invite_value
	localstorage.saveItem(`preferred_${localOrOnline}_clock_invite_value`, clockIndex, timeutil.getTotalMilliseconds({ days: 7 }));
}

function callback_joinPrivate() {

	const code = element_textboxPrivate.value.toLowerCase();

	if (code.length !== 5) return statustext.showStatus(translations.invite_error_digits);

	element_joinPrivateMatch.disabled = true; // Re-enable when the code is changed
    
	const isPrivate = true;
	invites.accept(code, isPrivate);
}

function callback_textboxPrivateEnter() {

	// 13 is the key code for Enter key
	if (event.keyCode === 13) {
		if (!element_joinPrivateMatch.disabled) callback_joinPrivate(event);
	} else element_joinPrivateMatch.disabled = false; // Re-enable when the code is changed
}

function callback_copyInviteCode() {

	if (!modeSelected.includes('online')) return;
	if (!invites.doWeHave()) return;
    
	// Copy our private invite code.

	const code = invites.gelement_iCodeCode().textContent;
    
	docutil.copyToClipboard(code);
	statustext.showStatus(translations.invite_copied);
}

function initListeners_Invites() {
	const invites = document.querySelectorAll('.invite');

	invites.forEach(element => {
		element.addEventListener('mouseenter', callback_inviteMouseEnter);
		element.addEventListener('mouseleave', callback_inviteMouseLeave);
		element.addEventListener('click', callback_inviteClicked);
	});
}

function closeListeners_Invites() {
	const invites = document.querySelectorAll('.invite');

	invites.forEach(element => {
		element.removeEventListener('mouseenter', callback_inviteMouseEnter);
		element.removeEventListener('mouseleave', callback_inviteMouseLeave);
		element.removeEventListener('click', callback_inviteClicked);
	});
}

function callback_inviteMouseEnter() {
	event.target.classList.add('hover');

}

function callback_inviteMouseLeave() {
	event.target.classList.remove('hover');
}

function callback_inviteClicked(event) {
	invites.click(event.currentTarget);
}


/**
 * Locks the create invite button to disable it.
 * When we hear the response from the server, we will re-enable it.
 */
function lockCreateInviteButton() {
	createInviteButtonIsLocked = true;
	// ONLY ACTUALLY disabled the button if we're on the "online" screen
	if (modeSelected !== 'online') return;
	element_createInvite.disabled = true;
	// console.log('Locked create invite button.');
}

/**
 * Unlocks the create invite button to re-enable it.
 * We have heard a response from the server, and are allowed
 * to try to cancel/create an invite again.
 */
function unlockCreateInviteButton() {
	createInviteButtonIsLocked = false;
	element_createInvite.disabled = false;
	// console.log('Unlocked create invite button.');
}

function disableCreateInviteButton() { element_createInvite.disabled = true; }
function enableCreateInviteButton() { element_createInvite.disabled = false; }
function setElement_CreateInviteTextContent(text) { element_createInvite.textContent = text;  }

/**
 * Whether the Create Invite button is locked.
 * @returns {boolean}
 */
function isCreateInviteButtonLocked() { return createInviteButtonIsLocked; }

/**
 * Locks the *virtual* accept invite button to disable clicking other people's invites.
 * When we hear the response from the server, we will re-enable this.
 */
function lockAcceptInviteButton() {
	acceptInviteButtonIsLocked = true;
	// console.log('Locked accept invite button.');
}

/**
 * Unlocks the accept invite button to re-enable it.
 * We have heard a response from the server, and are allowed
 * to try to cancel/create an invite again.
 */
function unlockAcceptInviteButton() {
	acceptInviteButtonIsLocked = false;
	// console.log('Unlocked accept invite button.');
}

/**
 * Whether the *virtual* Accept Invite button is locked.
 * If it's locked, this means we temporarily cannot click other people's invites.
 * @returns {boolean}
 */
function isAcceptInviteButtonLocked() { return acceptInviteButtonIsLocked; }

/**
 * Call when the socket closes, whether or not it was unexpected.
 * This unlocks the create invite and *virtual* accept invite buttons,
 * because we can't hope to receive their reply anytime soon, which
 * replyto number is what we look for to unlock these buttons,
 * we would never be able to click them again otherwise.
 */
function onSocketClose() {
	unlockCreateInviteButton();
	unlockAcceptInviteButton();
}

export default {
	isOpen,
	hideElement_joinPrivate,
	showElement_joinPrivate,
	hideElement_inviteCode,
	showElement_inviteCode,
	getModeSelected,
	open,
	close,
	setElement_CreateInviteTextContent,
	initListeners_Invites,
	closeListeners_Invites,
	lockCreateInviteButton,
	unlockCreateInviteButton,
	isCreateInviteButtonLocked,
	lockAcceptInviteButton,
	unlockAcceptInviteButton,
	isAcceptInviteButtonLocked,
	onSocketClose,
};<|MERGE_RESOLUTION|>--- conflicted
+++ resolved
@@ -255,26 +255,15 @@
 		if (invites.doWeHave()) invites.cancel();
 		else invites.create(inviteOptions);
 	} else if (modeSelected === 'computer') {
-<<<<<<< HEAD
-		// Load options the game loader needs to load a local loaded game
-		const options = {
-			Event:`Casual computer ${translations[inviteOptions.variant]} infinite chess game`,
-			youAreColor: "white",
-			currentEngine: "classicEngineRandomMoves",
-			engineConfig: {engineTimeLimitPerMoveMillis: 500 ,engineIs: "black"},
-			variant: inviteOptions.variant,
-		};
-=======
->>>>>>> 6dba9863
 		close(); // Close the invite creation screen
 		const ourColor = inviteOptions.color === 'White' ? 'white' : inviteOptions.color === 'Black' ? 'black' : Math.random() > 0.5 ? 'white' : 'black';
 		gameloader.startEngineGame({
 			Event: `Casual computer ${translations[inviteOptions.variant]} infinite chess game`,
 			Variant: inviteOptions.variant,
 			youAreColor: ourColor,
-			currentEngine: "engineCheckmatePractice",
+			currentEngine: "classicEngineRandomMoves",
 			// engineConfig: { engineTimeLimitPerMoveMillis: 4000 }, // 4 seconds of think time
-			engineConfig: { engineTimeLimitPerMoveMillis: 500 }, // Half a second for dev testing
+			engineConfig: { engineTimeLimitPerMoveMillis: 500, engineIs: "black" }, // Half a second for dev testing
 		});
 	}
 }

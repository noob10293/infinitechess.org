
/**
 * This script stores the spritesheet FOR THE CURRENT GAME,
 * and all the piece's texture coordinates within it.
 * 
 * If no game is loaded, no spritesheet is loaded.
 */

import { generateSpritesheet } from '../../chess/rendering/spritesheetGenerator.js';
import { convertSVGsToImages } from '../../chess/rendering/svgtoimageconverter.js';
import typeutil from '../../chess/util/typeutil.js';
import svgcache from '../../chess/rendering/svgcache.js';
// @ts-ignore
import texture from './texture.js';
import { rawTypes } from '../../chess/config.js';

// Type Definitions ----------------------------------------------------------


// @ts-ignore
import type gamefile from '../../chess/logic/gamefile.js';
import type { Coords } from '../../chess/logic/movesets.js';


// Variables ---------------------------------------------------------------------------


/**
 * The spritesheet texture for rendering the pieces of the current game.
 * 
 * Using a spritesheet instead of 1 texture for each piece allows us to
 * render all the pieces with a single mesh, and a single texture.
 */
let spritesheet: WebGLTexture | undefined; // Texture. Grid containing every texture of every piece, black and white.
/**
 * Contains where each piece is located in the spritesheet (texture coord).
 * Texture coords of a piece range from 0-1, where (0,0) is the bottom-left corner.
 */
let spritesheetData: {
	/** The width of each texture in the whole spritesheet, as a fraction. */
	pieceWidth: number,
	/**
	 * The texture locations of each piece type in the spritesheet,
	 * where (0,0) is the bottom-left corner of the spritesheet,
	 * and the coordinates provided are the bottom-left corner of the corresponding type.
	 */
	texLocs: { [type: number]: Coords
	 }
} | undefined;

/** Piece types that don't have an SVG */
const typesWithoutSVG = [rawTypes.VOID];


// Functions ---------------------------------------------------------------------------


function getSpritesheet() {
	if (!spritesheet) throw new Error("Should not be getting the spritesheet when not loaded!");
	return spritesheet!;
}

function getSpritesheetDataPieceWidth() {
	if (!spritesheetData) throw new Error("Should not be getting piece width when the spritesheet is not loaded!");
	return spritesheetData!.pieceWidth;
}

function getSpritesheetDataTexLocation(type: number): Coords {
	if (!spritesheetData) throw new Error("Should not be getting texture locations when the spritesheet is not loaded!");
	if (!spritesheetData!.texLocs[type]) throw Error("No texture location for piece type: " + type);
	return spritesheetData!.texLocs[type]!;
}

/** Loads the spritesheet texture we'll be using to render the provided gamefile's pieces */
async function initSpritesheetForGame(gl: WebGL2RenderingContext, gamefile: gamefile) {

<<<<<<< HEAD
	const types = [...gamefile.ourPieces.typeRanges.keys()].filter(t => {return typeutil.getRawType(t) in typesWithoutSVG;});
=======
	/** All piece types in the game. */
	let existingTypes: string[] = jsutil.deepCopyObject(gamefile.startSnapshot.existingTypes); // ['pawns','obstacles','voids', ...]
	// Remove the pieces that don't need/have an SVG, such as VOIDS
	existingTypes = existingTypes.filter(type => !typesWithoutSVG.includes(type)); // ['pawns','obstacles', ...]
	// console.log('Existing types in game to construct spritesheet:', existingTypes);

	/** Makes all the types in the game singular instead of plural */
	const typesNeeded = existingTypes.map(type => type.slice(0, -1)); // Remove the "s" at the end => ['pawn','obstacle', ...]
>>>>>>> ee01e8e4

	/**
	 * The SVG elements we will use in the game to construct our spritesheet
	 * This is what may take a while, waiting for the fetch requests to return.
	 */
	const [idMap, svgElements] = await svgcache.getSVGElements(types);

	// console.log("Finished acquiring all piece SVGs!");

	// Convert each SVG element to an Image
	const readyImages: HTMLImageElement[] = await convertSVGsToImages(svgElements);

	const spritesheetAndSpritesheetData = await generateSpritesheet(gl, readyImages, idMap);
	// console.log(spritesheetAndSpritesheetData.spritesheetData);

	// Optional: Append the spritesheet to the document for debugging
	// spritesheetAndSpritesheetData.spritesheet.style.display = 'none';
	// document.body.appendChild(spritesheetAndSpritesheetData.spritesheet);

	// Load the texture into webgl and initiate our spritesheet
	// data that contains the texture coordinates of each piece!
	spritesheet = texture.loadTexture(gl, spritesheetAndSpritesheetData.spritesheet, { useMipmaps: true });
	spritesheetData = spritesheetAndSpritesheetData.spritesheetData;
}

function deleteSpritesheet() {
	spritesheet = undefined;
	spritesheetData = undefined;
}



export default {
	typesWithoutSVG,
	initSpritesheetForGame,
	getSpritesheet,
	getSpritesheetDataPieceWidth,
	getSpritesheetDataTexLocation,
	deleteSpritesheet,
};<|MERGE_RESOLUTION|>--- conflicted
+++ resolved
@@ -74,18 +74,7 @@
 /** Loads the spritesheet texture we'll be using to render the provided gamefile's pieces */
 async function initSpritesheetForGame(gl: WebGL2RenderingContext, gamefile: gamefile) {
 
-<<<<<<< HEAD
 	const types = [...gamefile.ourPieces.typeRanges.keys()].filter(t => {return typeutil.getRawType(t) in typesWithoutSVG;});
-=======
-	/** All piece types in the game. */
-	let existingTypes: string[] = jsutil.deepCopyObject(gamefile.startSnapshot.existingTypes); // ['pawns','obstacles','voids', ...]
-	// Remove the pieces that don't need/have an SVG, such as VOIDS
-	existingTypes = existingTypes.filter(type => !typesWithoutSVG.includes(type)); // ['pawns','obstacles', ...]
-	// console.log('Existing types in game to construct spritesheet:', existingTypes);
-
-	/** Makes all the types in the game singular instead of plural */
-	const typesNeeded = existingTypes.map(type => type.slice(0, -1)); // Remove the "s" at the end => ['pawn','obstacle', ...]
->>>>>>> ee01e8e4
 
 	/**
 	 * The SVG elements we will use in the game to construct our spritesheet

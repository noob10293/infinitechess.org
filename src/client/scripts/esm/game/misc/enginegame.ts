--- conflicted
+++ resolved
@@ -135,11 +135,7 @@
 	const gamefile = gameslot.getGamefile()!;
 	checkmatepractice.registerHumanMove(); // inform the checkmatepractice script that the human player has made a move
 	if (gamefile.gameConclusion) return; // Don't do anything if the game is over
-<<<<<<< HEAD
-	const longform = copyutils.primeGamefileForCopying(gamefile,false); // Prepare the gamefile for copying
-=======
 	const abridgedGame = gamecompressor.compressGamefile(gamefile, true); // Compress the gamefile to send to the engine in a simpler json format
->>>>>>> 6dba9863
 	// Send the gamefile to the engine web worker
 	if (engineWorker) engineWorker.postMessage(JSON.parse(JSON.stringify({ gamefile: gamefile, lf: abridgedGame, engineConfig: engineConfig })));
 	else console.error("User made a move in an engine game but no engine webworker is loaded!");

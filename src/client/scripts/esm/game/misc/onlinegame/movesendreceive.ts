--- conflicted
+++ resolved
@@ -1,5 +1,3 @@
-<<<<<<< HEAD
-
 /**
  * This script handles sending our move in online games to the server,
  * and receiving moves from our opponent.
@@ -123,127 +121,4 @@
 export default {
 	sendMove,
 	handleOpponentsMove,
-=======
-/**
- * This script handles sending our move in online games to the server,
- * and receiving moves from our opponent.
- */
-
-import type { OpponentsMoveMessage } from "./onlinegamerouter.js";
-// @ts-ignore
-import type gamefile from "../../../chess/logic/gamefile.js";
-// @ts-ignore
-import type { MoveDraft } from "../../../chess/logic/movepiece.js";
-
-import onlinegame from "./onlinegame.js";
-import gamefileutility from "../../../chess/util/gamefileutility.js";
-import clock from "../../../chess/logic/clock.js";
-import jsutil from "../../../util/jsutil.js";
-import selection from "../../chess/selection.js";
-import gameslot from "../../chess/gameslot.js";
-import moveutil from "../../../chess/util/moveutil.js";
-// @ts-ignore
-import legalmoves from "../../../chess/logic/legalmoves.js";
-// @ts-ignore
-import specialdetect from "../../../chess/logic/specialdetect.js";
-// @ts-ignore
-import formatconverter from "../../../chess/logic/formatconverter.js";
-// @ts-ignore
-import guiclock from "../../gui/guiclock.js";
-// @ts-ignore
-import guipause from "../../gui/guipause.js";
-// @ts-ignore
-import websocket from "../../websocket.js";
-import movesequence from "../../chess/movesequence.js";
-
-
-// Functions -------------------------------------------------------------------
-
-
-/**
- * Called when selection.js moves a piece. This will send it to the server
- * if we're in an online game.
- */
-function sendMove() {
-	if (!onlinegame.areInOnlineGame() || !onlinegame.areInSync() || !websocket.areSubbedToSub('game')) return; // Skip
-	// console.log("Sending our move..");
-
-	const gamefile = gameslot.getGamefile()!;
-	const shortmove = moveutil.getLastMove(gamefile.moves)!.compact; // "x,y>x,yN"
-
-	const data = {
-		move: shortmove,
-		moveNumber: gamefile.moves.length,
-		gameConclusion: gamefile.gameConclusion,
-	};
-
-	websocket.sendmessage('game', 'submitmove', data, true);
-
-	onlinegame.onMovePlayed({ isOpponents: false });
-}
-
-/**
- * Called when we received our opponents move. This verifies they're move
- * and claimed game conclusion is legal. If it isn't, it reports them and doesn't forward their move.
- * If it is legal, it forwards the game to the front, then forwards their move.
- */
-function handleOpponentsMove(gamefile: gamefile, message: OpponentsMoveMessage) {
-	// Make sure the move number matches the expected.
-	// Otherwise, we need to re-sync
-	const expectedMoveNumber = gamefile.moves.length + 1;
-	if (message.moveNumber !== expectedMoveNumber) {
-		console.error(`We have desynced from the game. Resyncing... Expected opponent's move number: ${expectedMoveNumber}. Actual: ${message.moveNumber}. Opponent's move: ${JSON.stringify(message.move)}. Move number: ${message.moveNumber}`);
-		return onlinegame.resyncToGame();
-	}
-
-	// Convert the move from compact short format "x,y>x,yN"
-	let moveDraft: MoveDraft; // { startCoords, endCoords, promotion }
-	try {
-		moveDraft = formatconverter.ShortToLong_CompactMove(message.move); // { startCoords, endCoords, promotion }
-	} catch {
-		console.error(`Opponent's move is illegal because it isn't in the correct format. Reporting... Move: ${JSON.stringify(message.move)}`);
-		const reason = 'Incorrectly formatted.';
-		return onlinegame.reportOpponentsMove(reason);
-	}
-
-	// If not legal, this will be a string for why it is illegal.
-	const moveIsLegal = legalmoves.isOpponentsMoveLegal(gamefile, moveDraft, message.gameConclusion);
-	if (moveIsLegal !== true) console.log(`Buddy made an illegal play: ${JSON.stringify(message.move)}. Move number: ${message.moveNumber}`);
-	if (moveIsLegal !== true && !onlinegame.getIsPrivate()) return onlinegame.reportOpponentsMove(moveIsLegal); // Allow illegal moves in private games
-
-	movesequence.viewFront(gamefile);
-
-	// Forward the move...
-
-	const piecemoved = gamefileutility.getPieceAtCoords(gamefile, moveDraft.startCoords)!;
-	const legalMoves = legalmoves.calculate(gamefile, piecemoved);
-	const endCoordsToAppendSpecial = jsutil.deepCopyObject(moveDraft.endCoords);
-	legalmoves.checkIfMoveLegal(legalMoves, moveDraft.startCoords, endCoordsToAppendSpecial); // Passes on any special moves flags to the endCoords
-
-	specialdetect.transferSpecialFlags_FromCoordsToMove(endCoordsToAppendSpecial, moveDraft);
-	const move = movesequence.makeMove(gamefile, moveDraft);
-	movesequence.animateMove(move, true);
-
-	selection.reselectPiece(); // Reselect the currently selected piece. Recalc its moves and recolor it if needed.
-
-	// Edit the clocks
-	
-	// Adjust the timer whos turn it is depending on ping.
-	if (message.clockValues) message.clockValues = clock.adjustClockValuesForPing(message.clockValues);
-	clock.edit(gamefile, message.clockValues);
-	guiclock.edit(gamefile);
-
-	// For online games, the server is boss, so if they say the game is over, conclude it here.
-	if (gamefileutility.isGameOver(gamefile)) gameslot.concludeGame();
-
-	onlinegame.onMovePlayed({ isOpponents: true });
-	guipause.onReceiveOpponentsMove(); // Update the pause screen buttons
-}
-
-
-
-export default {
-	sendMove,
-	handleOpponentsMove,
->>>>>>> 00c72fcd
 };
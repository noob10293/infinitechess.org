--- conflicted
+++ resolved
@@ -272,13 +272,8 @@
 	if (!options.getEM() && clickedPieceColor === colorutil.colorOfNeutrals) return; // Don't select neutrals, unless we're in edit mode
 	if (pieceClickedType === 'voidsN') return; // NEVER select voids, EVEN in edit mode.
 
-<<<<<<< HEAD
-	const clickedPieceIndex = gamefileutility.getPieceIndexByTypeAndCoords(gamefile, pieceClickedType, hoverSquare);
-	
-=======
 	const clickedPieceIndex = gamefileutility.getPieceFromTypeAndCoords(gamefile, pieceClickedType, hoverSquare).index;
 
->>>>>>> 050988a0
 	// Select the piece
 	selectPiece(pieceClickedType, clickedPieceIndex, hoverSquare);
 	if (canMovePieceType(pieceClickedType)) startDragging();

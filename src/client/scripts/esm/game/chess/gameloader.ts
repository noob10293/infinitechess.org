
/**
 * This script contains the logic for loading any kind of game onto our game board:
 * * Local
 * * Online
 * * Analysis Board (in the future)
 * * Board Editor (in the future)
 * 
 * It not only handles the logic of the gamefile,
 * but also prepares and opens the UI elements for that type of game.
 */

import type { MetaData } from "../../chess/util/metadata.js";
import type { JoinGameMessage } from "../misc/onlinegame/onlinegamerouter.js";
import type { Additional, VariantOptions } from "./gameslot.js";
import type { EngineConfig } from "../misc/enginegame.js";


import gui from "../gui/gui.js";
import gameslot from "./gameslot.js";
import clock from "../../chess/logic/clock.js";
import timeutil from "../../util/timeutil.js";
import gamefileutility from "../../chess/util/gamefileutility.js";
import enginegame from "../misc/enginegame.js";
import loadingscreen from "../gui/loadingscreen.js";
// @ts-ignore
import guigameinfo from "../gui/guigameinfo.js";
// @ts-ignore
import guinavigation from "../gui/guinavigation.js";
// @ts-ignore
import onlinegame from "../misc/onlinegame/onlinegame.js";
// @ts-ignore
import localstorage from "../../util/localstorage.js";
// @ts-ignore
import perspective from "../rendering/perspective.js";
// @ts-ignore
import movement from "../rendering/movement.js";
// @ts-ignore
import transition from "../rendering/transition.js";


// Variables --------------------------------------------------------------------


/** The type of game we are in, whether local or online, if we are in a game. */
let typeOfGameWeAreIn: undefined | 'local' | 'online' | 'engine' | 'editor';

/**
 * True when the gamefile is currently loading either the graphical
 * (such as the SVG requests and spritesheet generation) or engine script.
 * 
 * If so, the spinny pawn loading animation will be open.
 */
let gameLoading: boolean = false;


// Getters --------------------------------------------------------------------


/**
 * Returns true if we are in ANY type of game, whether local, online, engine, analysis, or editor.
 * 
 * If we're on the title screen or the lobby, this will be false.
 */
function areInAGame(): boolean {
	return typeOfGameWeAreIn !== undefined;
}

/** Returns the type of game we are in. */
function getTypeOfGameWeIn() {
	return typeOfGameWeAreIn;
}

function areInLocalGame(): boolean {
	return typeOfGameWeAreIn === 'local';
}

function isItOurTurn(color?: string): boolean {
	if (typeOfGameWeAreIn === undefined) throw Error("Can't tell if it's our turn when we're not in a game!");
	if (typeOfGameWeAreIn === 'online') return onlinegame.isItOurTurn();
	else if (typeOfGameWeAreIn === 'engine') return enginegame.isItOurTurn();
	else if (typeOfGameWeAreIn === 'local') return gameslot.getGamefile()!.whosTurn === color;
	else throw Error("Don't know how to tell if it's our turn in this type of game: " + typeOfGameWeAreIn);
}

function getOurColor(): 'white' | 'black' {
	if (typeOfGameWeAreIn === undefined) throw Error("Can't get our color when we're not in a game!");
	if (typeOfGameWeAreIn === 'online') return onlinegame.getOurColor();
	else if (typeOfGameWeAreIn === 'engine') return enginegame.getOurColor();
	throw Error("Can't get our color in this type of game: " + typeOfGameWeAreIn);
}

/**
 * Returns true if either the graphics (spritesheet generating),
 * or engine script, of the gamefile are currently being loaded.
 * 
 * If so, the spinny pawn loading animation will be open.
 */
function areWeLoadingGame(): boolean {
	return gameLoading;
}

/**
 * Updates whatever game is currently loaded, for what needs to be updated.
 */
function update() {
	if (typeOfGameWeAreIn === 'online') onlinegame.update();
}


// Start Game --------------------------------------------------------------------


/** Starts a local game according to the options provided. */
async function startLocalGame(options: {
	/** Must be one of the valid variants in variant.ts */
	Variant: string,
	TimeControl: MetaData['TimeControl'],
}) {
	typeOfGameWeAreIn = 'local';
	gameLoading = true;

	// Has to be awaited to give the document a chance to repaint.
	await loadingscreen.open();

	const metadata = {
		...options,
		Event: `Casual local ${translations[options.Variant]} infinite chess game`,
		Site: 'https://www.infinitechess.org/' as 'https://www.infinitechess.org/',
		Round: '-' as '-',
		UTCDate: timeutil.getCurrentUTCDate(),
		UTCTime: timeutil.getCurrentUTCTime()
	};

	gameslot.loadGamefile({
		metadata,
		viewWhitePerspective: true,
		allowEditCoords: true,
		/**
		 * Enable to tell the gamefile to include large amounts of undefined slots for every single piece type in the game.
		 * This lets us board edit without worry of regenerating the mesh every time we add a piece.
		 */
		// additional: { editor: true }
	})
		.then((result: any) => onFinishedLoading())
		.catch((err: Error) => onCatchLoadingError(err));

	// Open the gui stuff AFTER initiating the logical stuff,
	// because the gui DEPENDS on the other stuff.

	openGameinfoBarAndConcludeGameIfOver(metadata, false);
}

/** Starts an online game according to the options provided by the server. */
async function startOnlineGame(options: JoinGameMessage) {
	// console.log("Starting online game with invite options:");
	// console.log(jsutil.deepCopyObject(options));

	typeOfGameWeAreIn = 'online';
	gameLoading = true;
	
	// Has to be awaited to give the document a chance to repaint.
	await loadingscreen.open();

	const additional: Additional = {
		moves: options.moves,
		variantOptions: localstorage.loadItem(options.id) as VariantOptions,
		gameConclusion: options.gameConclusion,
		// If the clock values are provided, adjust the timer of whos turn it is depending on ping.
		clockValues: options.clockValues ? clock.adjustClockValuesForPing(options.clockValues) : undefined,
	};

	gameslot.loadGamefile({
		metadata: options.metadata,
		viewWhitePerspective: options.youAreColor === 'white',
		allowEditCoords: false,
		additional
	})
		.then((result: any) => onFinishedLoading())
		.catch((err: Error) => onCatchLoadingError(err));

	onlinegame.initOnlineGame(options);
	
	// Open the gui stuff AFTER initiating the logical stuff,
	// because the gui DEPENDS on the other stuff.

	openGameinfoBarAndConcludeGameIfOver(options.metadata, false);
}

/** Starts an engine game according to the options provided. */
async function startEngineGame(options: {
	/** The "Event" string of the game's metadata */
	Event: string,
	/** If it's not a practice checkmate, this is the "Variant" string of the game's metadata.
	 * MUTUALLY EXCLUSIVE with variantOptions. */
	Variant?: string,
	/** MUTUALLY EXCLUSIVE with Variant. */
	variantOptions?: VariantOptions,
	youAreColor: 'white' | 'black',
<<<<<<< HEAD
	currentEngine: 'engineCheckmatePractice'|'classicEngine'|"classicEngineRandomMoves", // add more union types when more engines are added
	//if you are using enginecheckmatepractice, engineconfig has to have checkmateSelectedID, otherwise, it doesn't need it
	//todo: should fix that in typescript later
=======
	currentEngine: 'engineCheckmatePractice' | 'classicEngine', // Add more union types when more engines are added
>>>>>>> 6dba9863
	engineConfig: EngineConfig,
	/** Whether to show the Undo and Restart buttons on the gameinfo bar. For checkmate practice games. */
	showGameControlButtons?: true
}) {
	if (options.Variant && options.variantOptions) throw Error("Can't provide both Variant and variantOptions at the same time when starting an engine game. They are mutually exclusive.");
	if (!options.Variant && !options.variantOptions) throw Error("Must provide either Variant or variantOptions when starting an engine game.");

	typeOfGameWeAreIn = 'engine';
	gameLoading = true;

	// Has to be awaited to give the document a chance to repaint.
	await loadingscreen.open();

	const metadata: MetaData = {
		Event: options.Event,
		Site: 'https://www.infinitechess.org/',
		Round: '-',
		TimeControl: '-',
		White: options.youAreColor === 'white' ? '(You)' : 'Engine',
		Black: options.youAreColor === 'black' ? '(You)' : 'Engine',
		UTCDate: timeutil.getCurrentUTCDate(),
		UTCTime: timeutil.getCurrentUTCTime()
	};
	if (options.Variant) metadata.Variant = options.Variant;

	/** A promise that resolves when the GRAPHICAL (spritesheet) part of the game has finished loading. */
<<<<<<< HEAD
	let graphicalPromise: Promise<void>;

	// Update metadata based on options.variant or options.variantOptions
	if (options.variant) {
		metadata = {
			...metadata, // Spread the default values
			Variant: options.variant,
			Event: `Casual computer ${translations[options.variant]} infinite chess game`, // Change only the Event field
		};
		graphicalPromise = gameslot.loadGamefile({
			metadata,
			viewWhitePerspective: options.youAreColor === 'white',
			allowEditCoords: true,//is coordinate field box, not edit mode
		});
	} else if (options.variantOptions) {
		metadata = {
			...metadata, // Spread the default values
			Event: options.Event, // Change the Event field
		};
		/** A promise that resolves when the GRAPHICAL (spritesheet) part of the game has finished loading. */
		graphicalPromise = gameslot.loadGamefile({
			metadata,
			viewWhitePerspective: options.youAreColor === 'white',
			// why no edit coords
			allowEditCoords: false,
			additional: { variantOptions: options.variantOptions },
		});
	} else {
		// Throw an error if neither condition is met
		throw new Error('Invalid options: neither variant nor variantOptions provided');
	}
=======
	const graphicalPromise: Promise<void> = gameslot.loadGamefile({
		metadata,
		viewWhitePerspective: options.youAreColor === 'white',
		allowEditCoords: false,
		additional: { variantOptions: options.variantOptions }
	});
>>>>>>> 6dba9863

	/** A promise that resolves when the engine script has been fetched. */
	const enginePromise: Promise<void> = enginegame.initEngineGame(options);

	/**
	 * This resolves when BOTH the graphical and engine promises resolve,
	 * OR rejects immediately when one of them rejects!
	 */
	Promise.all([graphicalPromise, enginePromise])
		.then((results: any[]) => onFinishedLoading())
		.catch((err: Error) => onCatchLoadingError(err));

	openGameinfoBarAndConcludeGameIfOver(metadata, options.showGameControlButtons);
}

/**
 * Reloads the current local, online, or editor game from the provided metadata, existing moves, and variant options.
 */
async function pasteGame(options: {
	metadata: MetaData,
	additional: {
		/** If we're in the board editor, this must be empty. */
		moves?: string[],
		variantOptions: VariantOptions,
	}
}) {
	if (typeOfGameWeAreIn !== 'local' && typeOfGameWeAreIn !== 'online' && typeOfGameWeAreIn !== 'editor') throw Error("Can't paste a game when we're not in a local, online, or editor game.");
	if (typeOfGameWeAreIn === 'editor' && options.additional.moves && options.additional.moves.length > 0) throw Error("Can't paste a game with moves played while in the editor.");

	gameLoading = true;

	// Has to be awaited to give the document a chance to repaint.
	await loadingscreen.open();

	const viewWhitePerspective = gameslot.isLoadedGameViewingWhitePerspective(); // Retain the same perspective as the current loaded game.
	const additionalToUse: Additional = {
		...options.additional,
		editor: gameslot.getGamefile()!.editor, // Retain the same option as the current loaded game.
	};

	gameslot.unloadGame();

	gameslot.loadGamefile({
		metadata: options.metadata,
		viewWhitePerspective,
		allowEditCoords: guinavigation.areCoordsAllowedToBeEdited(),
		additional: additionalToUse,
	})
		.then((result: any) => onFinishedLoading())
		.catch((err: Error) => onCatchLoadingError(err));
	
	// Open the gui stuff AFTER initiating the logical stuff,
	// because the gui DEPENDS on the other stuff.

	openGameinfoBarAndConcludeGameIfOver(options.metadata, false);
}

/**
 * A function that is executed when a game is FULLY loaded (graphical, spritesheet, engine, etc.)
 * This hides the spinny pawn loading animation that covers the board.
 */
function onFinishedLoading() {
	// console.log('COMPLETELY finished loading game!');
	gameLoading = false;

	// We can now close the loading screen.

	// I don't think this one has to be awaited since we're pretty much
	// done with loading, there's not gonna be another lag spike..
	loadingscreen.close();
	gameslot.startStartingTransition(); // Play the zoom-in animation at the start of games.
}

/**
 * Replaces the loading animation with the words
 * "ERROR. One or more resources failed to load. Please refresh."
 */
function onCatchLoadingError(err: Error) {
	console.error(err);
	loadingscreen.onError();
}

/**
 * These items must be done after the logical parts of the gamefile are fully loaded
 * @param metadata - The metadata of the gamefile 
 * @param showGameControlButtons - Whether to show the practice game control buttons "Undo Move" and "Retry"
 */
function openGameinfoBarAndConcludeGameIfOver(metadata: MetaData, showGameControlButtons: boolean = false) {
	guigameinfo.open(metadata, showGameControlButtons);
	if (gamefileutility.isGameOver(gameslot.getGamefile()!)) gameslot.concludeGame();
}

function unloadGame() {
	if (typeOfGameWeAreIn === 'online') onlinegame.closeOnlineGame();
	else if (typeOfGameWeAreIn === 'engine') enginegame.closeEngineGame();
	
	guinavigation.close();
	guigameinfo.close();
	gameslot.unloadGame();
	perspective.disable();
	typeOfGameWeAreIn = undefined;
	movement.eraseMomentum();
	transition.terminate();

	gui.prepareForOpen();
}


// Exports --------------------------------------------------------------------


export default {
	areInAGame,
	areInLocalGame,
	isItOurTurn,
	getOurColor,
	areWeLoadingGame,
	getTypeOfGameWeIn,
	update,
	startLocalGame,
	startOnlineGame,
	startEngineGame,
	pasteGame,
	openGameinfoBarAndConcludeGameIfOver,
	unloadGame,
};<|MERGE_RESOLUTION|>--- conflicted
+++ resolved
@@ -197,13 +197,9 @@
 	/** MUTUALLY EXCLUSIVE with Variant. */
 	variantOptions?: VariantOptions,
 	youAreColor: 'white' | 'black',
-<<<<<<< HEAD
-	currentEngine: 'engineCheckmatePractice'|'classicEngine'|"classicEngineRandomMoves", // add more union types when more engines are added
+	currentEngine: 'engineCheckmatePractice' | 'classicEngine' | "classicEngineRandomMoves", // Add more union types when more engines are added
 	//if you are using enginecheckmatepractice, engineconfig has to have checkmateSelectedID, otherwise, it doesn't need it
 	//todo: should fix that in typescript later
-=======
-	currentEngine: 'engineCheckmatePractice' | 'classicEngine', // Add more union types when more engines are added
->>>>>>> 6dba9863
 	engineConfig: EngineConfig,
 	/** Whether to show the Undo and Restart buttons on the gameinfo bar. For checkmate practice games. */
 	showGameControlButtons?: true
@@ -230,46 +226,13 @@
 	if (options.Variant) metadata.Variant = options.Variant;
 
 	/** A promise that resolves when the GRAPHICAL (spritesheet) part of the game has finished loading. */
-<<<<<<< HEAD
-	let graphicalPromise: Promise<void>;
-
-	// Update metadata based on options.variant or options.variantOptions
-	if (options.variant) {
-		metadata = {
-			...metadata, // Spread the default values
-			Variant: options.variant,
-			Event: `Casual computer ${translations[options.variant]} infinite chess game`, // Change only the Event field
-		};
-		graphicalPromise = gameslot.loadGamefile({
-			metadata,
-			viewWhitePerspective: options.youAreColor === 'white',
-			allowEditCoords: true,//is coordinate field box, not edit mode
-		});
-	} else if (options.variantOptions) {
-		metadata = {
-			...metadata, // Spread the default values
-			Event: options.Event, // Change the Event field
-		};
-		/** A promise that resolves when the GRAPHICAL (spritesheet) part of the game has finished loading. */
-		graphicalPromise = gameslot.loadGamefile({
-			metadata,
-			viewWhitePerspective: options.youAreColor === 'white',
-			// why no edit coords
-			allowEditCoords: false,
-			additional: { variantOptions: options.variantOptions },
-		});
-	} else {
-		// Throw an error if neither condition is met
-		throw new Error('Invalid options: neither variant nor variantOptions provided');
-	}
-=======
 	const graphicalPromise: Promise<void> = gameslot.loadGamefile({
 		metadata,
 		viewWhitePerspective: options.youAreColor === 'white',
-		allowEditCoords: false,
+		//is coordinate field box, not edit mode
+		allowEditCoords: options.Variant ? true : false,//if it's not a practice checkmate, allow edit coords (kinda gimicky, should make a better way to do this)
 		additional: { variantOptions: options.variantOptions }
 	});
->>>>>>> 6dba9863
 
 	/** A promise that resolves when the engine script has been fetched. */
 	const enginePromise: Promise<void> = enginegame.initEngineGame(options);

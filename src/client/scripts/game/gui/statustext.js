--- conflicted
+++ resolved
@@ -46,16 +46,10 @@
             statusText.classList.remove('error');
             statusText.classList.add('ok');
         } else {
-<<<<<<< HEAD
             statusText.classList.remove('ok');
             statusText.classList.add('error');
-            console.error(text);
-=======
-            statusText.classList.remove('ok')
-            statusText.classList.add('error')
-            console.error()
-            console.trace(text)
->>>>>>> 6a6e208e
+            console.error();
+            console.trace(text);
         }
     }
 

--- conflicted
+++ resolved
@@ -348,15 +348,10 @@
         const newGamefile = new gamefile(gameOptions.metadata, { // Pass in the pre-existing moves
             moves: gameOptions.moves,
             variantOptions: gameOptions.variantOptions,
-<<<<<<< HEAD
-            gameConclusion: gameOptions.gameConclusion
-        });
-=======
             gameConclusion: gameOptions.gameConclusion,
             drawOfferWhite: gameOptions.whiteDrawOfferMove || 0,
-            drawOfferBlack: gameOptions.blackDrawOfferMove || 0
-        })
->>>>>>> bdc3c5c3
+            drawOfferBlack: gameOptions.blackDrawOfferMove || 0,
+        });
         game.loadGamefile(newGamefile);
 
         const centerArea = area.calculateFromUnpaddedBox(newGamefile.startSnapshot.box);

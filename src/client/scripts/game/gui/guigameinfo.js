--- conflicted
+++ resolved
@@ -33,19 +33,12 @@
         const white = gameOptions.metadata.White;
         const black = gameOptions.metadata.Black;
         // If you are a guest, then we want your name to be "(You)" instead of "(Guest)"
-<<<<<<< HEAD
-        element_playerWhite.textContent = onlinegame.areWeColor('white') && white === translations["guest_indicator"] ? translations["you_indicator"] : white;
-        element_playerBlack.textContent = onlinegame.areWeColor('black') && black === translations["guest_indicator"] ? translations["you_indicator"] : black;
-        style.revealElement(element_playerWhite);
-        style.revealElement(element_playerBlack);
-=======
         element_playerWhite.textContent = game.areWeColorInNonLocalGame('white')
                                           && white === translations["guest_indicator"] ? translations["you_indicator"] : white;
         element_playerBlack.textContent = game.areWeColorInNonLocalGame('black')
                                           && black === translations["guest_indicator"] ? translations["you_indicator"] : black;
-        style.revealElement(element_playerWhite)
-        style.revealElement(element_playerBlack)
->>>>>>> 89c02357
+        style.revealElement(element_playerWhite);
+        style.revealElement(element_playerBlack);
     }
 
     /**
@@ -60,13 +53,8 @@
             throw new Error(`Cannot set the document element text showing whos turn it is when color is neither white nor black! ${color}`);
 
         let textContent = "";
-<<<<<<< HEAD
-        if (onlinegame.areInOnlineGame()) {
-            const ourTurn = onlinegame.isItOurTurn(gamefile);
-=======
         if (game.areInNonLocalGame()) {
-            const ourTurn = game.isItOurTurnInNonLocalGame()
->>>>>>> 89c02357
+            const ourTurn = game.isItOurTurnInNonLocalGame();
             textContent = ourTurn ? translations["your_move"] : translations["their_move"];
         } else textContent = color === "white" ? translations["white_to_move"] : translations["black_to_move"];
 

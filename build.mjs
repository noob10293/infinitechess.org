// This script deploys all files from /src/client to /dist in order to run the website.
// Depending on the value of DEV_BUILD in /src/server/config/config.js, this happens either in development mode or in production mode.
// Development mode: All files are simply copied over unmodified.
// Production mode: All non-script assets are copied over unmodified,
//                  but all game scripts in /src/client/scripts/game are concatenated into app.js.
//                  Further, all scripts are minified with the use of terser.

import { readdir, cp as copy, rm as remove, readFile, writeFile } from "node:fs/promises";
import swc from "@swc/core";
import browserslist from 'browserslist';
import { transform, browserslistToTargets } from 'lightningcss';
import { injectScriptsIntoPlayEjs } from "./src/server/utility/HTMLScriptInjector.js";
import { DEV_BUILD } from "./src/server/config/config.js";

// Targetted browsers for CSS transpilation
// Format: https://github.com/browserslist/browserslist?tab=readme-ov-file#query-composition
const targets = browserslistToTargets(browserslist('defaults'));

/**
 * 
 * @param {string} path 
 * @param {string} ext 
 * @returns {Promise<string[]>}
 */
async function getExtFiles(path, ext) {
    const filesNFolder = await readdir(path);
    const folders = filesNFolder.filter(v => !v.endsWith(ext));
    const files = filesNFolder.filter(v => v.endsWith(ext));

    for (const folder of folders) {
        try {
            const newFiles = await getExtFiles(`${path}/${folder}`, ext);
            files.push(...newFiles.map(v => `${folder}/${v}`));
        } catch (e) {
            if (e.code) continue;
            console.log(e);
        }
    }

    return files;
}

// remove dist
await remove("./dist", {
    recursive: true,
    force: true,
});

if (DEV_BUILD) {
    // in dev mode, copy all clientside files over to dist and exit
    await copy("./src/client", "./dist", {
        recursive: true,
        force: true
    });
    // overwrite play.ejs by injecting all needed scripts into it:
    await writeFile(`./dist/views/play.ejs`, injectScriptsIntoPlayEjs(), 'utf8');
} else {
<<<<<<< HEAD
    // in prod mode, copy all clientside files over to dist, except for those contained in scripts
    await copy("./src/client", "./dist", {
        recursive: true,
        force: true,
        filter: filename => { 
            return (!/(\\|\/)scripts(\\|\/)/.test(filename) || /(\\|\/)game$/.test(filename)) && !/(\\|\/)css(\\|\/)/.test(filename);
        }
    });
=======
  // in prod mode, copy all clientside files over to dist, except for those contained in scripts
  await copy("./src/client", "./dist", {
    recursive: true,
    force: true,
    filter: filename => { 
      return (
        (!/(\\|\/)scripts(\\|\/)/.test(filename) || /(\\|\/)game$/.test(filename) || /(\\|\/)game(\\|\/)chess$/.test(filename)) 
        && !/(\\|\/)css(\\|\/)/.test(filename)
      )
    }
  });
>>>>>>> 89c02357

    // make a list of all client scripts:
    const clientFiles = [];
    const clientScripts = await getExtFiles("./src/client/scripts", ".js");
    clientFiles.push(...clientScripts.map(v => `scripts/${v}`));

    // string containing all code in /game except for htmlscript.js:
    let gamecode = ""; 

<<<<<<< HEAD
    for (const file of clientFiles) {
    // If the client script is htmlscript.js or not in scripts/game, then minify it and copy it over
        if (/\/htmlscript\.js$/.test(file) || !/scripts(\\|\/)+game(\\|\/)/.test(file) ) {
            const code = await readFile(`./src/client/${file}`, 'utf8');
            const minified = await swc.minify(code, {
                mangle: true, // Enable variable name mangling
                compress: true, // Enable compression
                sourceMap: false
            });
            await writeFile(`./dist/${file}`, minified.code, 'utf8');
        }
        // Collect the code of all js files in /game except for htmlscript.js:
        else {
            gamecode += await readFile(`./src/client/${file}`, 'utf8');
        }
=======
  for (const file of clientFiles) {
    // If the client script is htmlscript.js or an engine script or not in scripts/game, then minify it and copy it over
    if (/(\\|\/)htmlscript\.js$/.test(file) || /chess(\\|\/)engine[^\.\\\/]*\.js$/.test(file) || !/scripts(\\|\/)+game(\\|\/)/.test(file) ){
      const code = await readFile(`./src/client/${file}`, 'utf8');
      const minified = await swc.minify(code, {
        mangle: true, // Enable variable name mangling
        compress: true, // Enable compression
        sourceMap: false
      });
      await writeFile(`./dist/${file}`, minified.code, 'utf8');
>>>>>>> 89c02357
    }

    // Combine all gamecode files into app.js
    const minifiedgame = await swc.minify(gamecode, {
        mangle: true,
        compress: true,
        sourceMap: false
    });
    await writeFile(`./dist/scripts/game/app.js`, minifiedgame.code, 'utf8');
  
    // overwrite play.ejs by injecting all needed scripts into it:
    await writeFile(`./dist/views/play.ejs`, injectScriptsIntoPlayEjs(), 'utf8');
  
    // Make a list of all css files
    const cssFiles = await getExtFiles("./src/client/css", ".css");
    for (const file of cssFiles) {
    // Minify css files
        const { code } = transform({
            targets: targets,
            code: Buffer.from(await readFile(`./src/client/css/${file}`, 'utf8')),
            minify: true,
        });
        // Write into /dist
        await writeFile(`./dist/css/${file}`, code, 'utf8');
    }
}<|MERGE_RESOLUTION|>--- conflicted
+++ resolved
@@ -55,16 +55,6 @@
     // overwrite play.ejs by injecting all needed scripts into it:
     await writeFile(`./dist/views/play.ejs`, injectScriptsIntoPlayEjs(), 'utf8');
 } else {
-<<<<<<< HEAD
-    // in prod mode, copy all clientside files over to dist, except for those contained in scripts
-    await copy("./src/client", "./dist", {
-        recursive: true,
-        force: true,
-        filter: filename => { 
-            return (!/(\\|\/)scripts(\\|\/)/.test(filename) || /(\\|\/)game$/.test(filename)) && !/(\\|\/)css(\\|\/)/.test(filename);
-        }
-    });
-=======
   // in prod mode, copy all clientside files over to dist, except for those contained in scripts
   await copy("./src/client", "./dist", {
     recursive: true,
@@ -76,7 +66,6 @@
       )
     }
   });
->>>>>>> 89c02357
 
     // make a list of all client scripts:
     const clientFiles = [];
@@ -86,23 +75,6 @@
     // string containing all code in /game except for htmlscript.js:
     let gamecode = ""; 
 
-<<<<<<< HEAD
-    for (const file of clientFiles) {
-    // If the client script is htmlscript.js or not in scripts/game, then minify it and copy it over
-        if (/\/htmlscript\.js$/.test(file) || !/scripts(\\|\/)+game(\\|\/)/.test(file) ) {
-            const code = await readFile(`./src/client/${file}`, 'utf8');
-            const minified = await swc.minify(code, {
-                mangle: true, // Enable variable name mangling
-                compress: true, // Enable compression
-                sourceMap: false
-            });
-            await writeFile(`./dist/${file}`, minified.code, 'utf8');
-        }
-        // Collect the code of all js files in /game except for htmlscript.js:
-        else {
-            gamecode += await readFile(`./src/client/${file}`, 'utf8');
-        }
-=======
   for (const file of clientFiles) {
     // If the client script is htmlscript.js or an engine script or not in scripts/game, then minify it and copy it over
     if (/(\\|\/)htmlscript\.js$/.test(file) || /chess(\\|\/)engine[^\.\\\/]*\.js$/.test(file) || !/scripts(\\|\/)+game(\\|\/)/.test(file) ){
@@ -113,7 +85,6 @@
         sourceMap: false
       });
       await writeFile(`./dist/${file}`, minified.code, 'utf8');
->>>>>>> 89c02357
     }
 
     // Combine all gamecode files into app.js
